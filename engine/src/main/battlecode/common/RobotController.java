package battlecode.common;
import java.util.ArrayList;

/**
 * A RobotController allows contestants to make their robot sense and interact
 * with the game world. When a contestant's <code>RobotPlayer</code> is
 * constructed, it is passed an instance of <code>RobotController</code> that
 * controls the newly created robot.
 */
@SuppressWarnings("unused")
public strictfp interface RobotController {

    // *********************************
    // ****** GLOBAL QUERY METHODS *****
    // *********************************

    /**
     * Returns the current round number, where round 1 is the first round of the
     * match.
     *
     * @return the current round number, where round 1 is the first round of the
     * match.
     *
     * @battlecode.doc.costlymethod
     */
    int getRoundNum();

    /**
     * Returns the team's total votes.
     *
     * @return the team's total votes.
     *
     * @battlecode.doc.costlymethod
     */
    int getTeamVotes();

    /**
     * Returns the number of robots on your team, including Centers of Enlightenment.
     * If this number ever reaches zero, and you have less votes than your opponent,
     * you lose by default (because you can't get any more votes with no Centers of Enlightenment).
     *
     * @return the number of robots on your team
     *
     * @battlecode.doc.costlymethod
     */
    int getRobotCount();

    /**
     * Returns the width of the map.
     *
     * @return the width of the map.
     *
     * @battlecode.doc.costlymethod
     */
    int getMapWidth();

    /**
     * Returns the height of the map.
     *
     * @return the height of the map.
     *
     * @battlecode.doc.costlymethod
     */
    int getMapHeight();

    // *********************************
    // ****** UNIT QUERY METHODS *******
    // *********************************

    /**
     * Returns the ID of this robot.
     *
     * @return the ID of this robot.
     *
     * @battlecode.doc.costlymethod
     */
    int getID();

    /**
     * Returns this robot's Team.
     *
     * @return this robot's Team.
     *
     * @battlecode.doc.costlymethod
     */
    Team getTeam();

    /**
     * Returns this robot's type (MUCKRAKER, POLITICIAN, SLANDERER, etc.).
     *
     * @return this robot's type.
     *
     * @battlecode.doc.costlymethod
     */
    RobotType getType();

    /**
     * Returns this robot's current location.
     *
     * @return this robot's current location.
     *
     * @battlecode.doc.costlymethod
     */
    MapLocation getLocation();

    /**
     * Returns the robot's sensor radius squared.
     *
     * @return an int, the current sensor radius squared
     *
     * @battlecode.doc.costlymethod
     */
     int getSensorRadiusSquared();


    // ***********************************
    // ****** GENERAL SENSOR METHODS *****
    // ***********************************

    /**
     * Senses whether a MapLocation is on the map. Will throw an exception if
     * the location is not within the sensor range.
     *
     * @param loc the location to check
     * @return true if the location is on the map; false otherwise.
     * @throws GameActionException if the location is not within sensor range.
     *
     * @battlecode.doc.costlymethod
     */
    boolean onTheMap(MapLocation loc) throws GameActionException;

    /**
     * Senses whether the given location is within the robot's sensor range, and if it is on the map.
     *
     * @param loc the location to check
     * @return true if the given location is within the robot's sensor range and is on the map; false otherwise.
     *
     * @battlecode.doc.costlymethod
     */
    boolean canSenseLocation(MapLocation loc);

    /**
     * Senses whether a point at the given radius squared is within the robot's sensor range.
     *
     * @param radiusSquared the radius to check
     * @return true if the given radius is within the robot's sensor range; false otherwise.
     *
     * @battlecode.doc.costlymethod
     */
    boolean canSenseRadiusSquared(int radiusSquared);

    /**
     * Senses whether there is a robot at the given location.
     *
     * @param loc the location to check
     * @return true if there is a robot at the given location; false otherwise.
     * @throws GameActionException if the location is not within sensor range.
     *
     * @battlecode.doc.costlymethod
     */
    boolean isLocationOccupied(MapLocation loc) throws GameActionException;

    /**
     * Senses the robot at the given location, or null if there is no robot
     * there.
     *
     * @param loc the location to check
     * @return the robot at the given location.
     * @throws GameActionException if the location is not within sensor range.
     *
     * @battlecode.doc.costlymethod
     */
    RobotInfo senseRobotAtLocation(MapLocation loc) throws GameActionException;

    /**
     * Tests whether the given robot exists and if it is
     * within this robot's sensor range.
     *
     * @param id the ID of the robot to query
     * @return true if the given robot is within this robot's sensor range; false otherwise.
     *
     * @battlecode.doc.costlymethod
     */
    boolean canSenseRobot(int id);

    /**
     * Senses information about a particular robot given its ID.
     *
     * @param id the ID of the robot to query
     * @return a RobotInfo object for the sensed robot.
     * @throws GameActionException if the robot cannot be sensed (for example,
     * if it doesn't exist or is out of sensor range).
     *
     * @battlecode.doc.costlymethod
     */
    RobotInfo senseRobot(int id) throws GameActionException;

    /**
     * Returns all robots within sense radius. The objects are returned in no
     * particular order.
     *
     * @return array of RobotInfo objects, which contain information about all
     * the robots you sensed.
     *
     * @battlecode.doc.costlymethod
     */
    RobotInfo[] senseNearbyRobots();

    /**
     * Returns all robots that can be sensed within a certain distance of this
     * robot. The objects are returned in no particular order.
     *
     * @param radiusSquared return robots this distance away from the center of
     * this robot. If -1 is passed, all robots within sense radius are returned.
     * @return array of RobotInfo objects of all the robots you sensed.
     *
     * @battlecode.doc.costlymethod
     */
    RobotInfo[] senseNearbyRobots(int radiusSquared);

    /**
     * Returns all robots of a given team that can be sensed within a certain
     * distance of this robot. The objects are returned in no particular order.
     *
     * @param radiusSquared return robots this distance away from the center of
     * this robot. If -1 is passed, all robots within sense radius are returned
     * @param team filter game objects by the given team. If null is passed,
     * robots from any team are returned
     * @return array of RobotInfo objects of all the robots you sensed.
     *
     * @battlecode.doc.costlymethod
     */
    RobotInfo[] senseNearbyRobots(int radiusSquared, Team team);

    /**
     * Returns all robots of a given team that can be sensed within a certain
     * radius of a specified location. The objects are returned in order of
     * increasing distance from the specified center.
     *
     * @param center center of the given search radius
     * @param radius return robots this distance away from the given center
     * location. If -1 is passed, all robots within sense radius are returned
     * @param team filter game objects by the given team. If null is passed,
     * objects from all teams are returned
     * @return sorted array of RobotInfo objects of the robots you sensed.
     *
     * @battlecode.doc.costlymethod
     */
    RobotInfo[] senseNearbyRobots(MapLocation center, int radius, Team team);

    /**
     * Given a location, returns if that location is covered by Martian swamp.
     *
     * @param loc the given location
     * @return whether or not the location is covered by swamp.
     * If this is the case, robots on this location take more turns for any given action.
     * @throws GameActionException if the robot cannot sense the given location
     *
     * @battlecode.doc.costlymethod
     */
    boolean senseSwamping(MapLocation loc) throws GameActionException;
  
    /**
     * Returns the location adjacent to current location in the given direction.
     *
     * @param dir the given direction
     * @return the location adjacent to current location in the given direction.
     *
     * @battlecode.doc.costlymethod
     */
    MapLocation adjacentLocation(Direction dir);

    // ***********************************
    // ****** READINESS METHODS **********
    // ***********************************
    
    /**
     * Tests whether the robot can perform an action. Returns
     * <code>getCooldownTurns() &lt; 1</code>.
     * 
     * @return true if the robot can perform an action.
     *
     * @battlecode.doc.costlymethod
     */
    boolean isReady();

    /**
     * Returns the number of cooldown turns remaining before this unit can act again.
     * When this number is strictly less than 1, isReady() is true and the robot
     * can perform actions again.
     *
     * @return the number of cooldown turns remaining before this unit can act again.
     *
     * @battlecode.doc.costlymethod
     */
    float getCooldownTurns();

    // ***********************************
    // ****** MOVEMENT METHODS ***********
    // ***********************************

    /**
     * Tells whether this robot can move one step in the given direction.
     * Returns false if the robot is a building, if the target location
     * is not on the map, if the target location is occupied, and if the robot is not ready
     * based on the cooldown. Does not check if the location is covered with swamp;
     * bots may choose to enter the swamp.
     *
     * If a bot enters the swamp then their cooldown is increased,
     * which means that they take more turns for a given action.
     *
     * @param dir the direction to move in
     * @return true if it is possible to call <code>move</code> without an exception
     *
     * @battlecode.doc.costlymethod
     */
    boolean canMove(Direction dir);
    
    /**
     * Moves one step in the given direction.
     *
     * @param dir the direction to move in
     * @throws GameActionException if the robot cannot move one step in this
     * direction, such as cooldown being &gt;= 1, the target location being
     * off the map, or the target destination being occupied by
     * another robot.
     *
     * @battlecode.doc.costlymethod
     */
    void move(Direction dir) throws GameActionException;

    // ***********************************
    // ****** BUILDING/SPAWNING **********
    // ***********************************

    /**
     * Tests whether the robot can build a robot of the given type in the
     * given direction. Checks that the robot is of a type that can build bots, 
     * that the robot can build the desired type, that the target location is 
     * on the map,  that the target location is not occupied, that the robot has 
     * the amount of influence it's trying to spend, and that there are 
     * cooldown turns remaining.
     *
     * @param type the type of robot to build
     * @param dir the direction to build in
     * @param influence the amount of influence to spend
     * @return whether it is possible to build a robot of the given type in the
     * given direction.
     *
     * @battlecode.doc.costlymethod
     */
    boolean canBuildRobot(RobotType type, Direction dir, int influence);

    /**
     * Builds a robot of the given type in the given direction.
     *
     * @param type the type of robot to build
     * @param dir the direction to spawn the unit
     * @param influence the amount of influence to be used to build
     * @throws GameActionException if the conditions of <code>canBuildRobot</code>
     * are not all satisfied.
     *
     * @battlecode.doc.costlymethod
     */
    void buildRobot(RobotType type, Direction dir, int influence) throws GameActionException;

    // ***********************************
    // ****** POLITICIAN METHODS ********* 
    // ***********************************

    /**
     * Tests whether the robot can empower.
     * Checks that the robot is a politician, and if there are cooldown
     * turns remaining.
     * 
     * @return whether it is possible to empower on that round.
     *
     * @battlecode.doc.costlymethod
     */
    boolean canEmpower();

    /**
     * Runs the "empower" ability of a politician:
     * Divides all of its current conviction evenly among any units within the Politician's
<<<<<<< HEAD
     * empower radius; the share received by a unit is at most the Politician's current conviction.
=======
     * empower radius; the share received by a neighboring unit is at most the Politician's current conviction.
>>>>>>> 4ba2a308
     * 
     * For each friendly unit, increase its conviction by that amount.
     * For each unfriendly unit, decrease its conviction by that amount.
     * If an unfriendly unit's conviction becomes negative, it disappears
     * from the map on the next round, unless it is a Politician, in which case
     * it becomes a Politician of your team.
     *
     * This also causes the politician unit to self-destruct; 
     * on the next round it will no longer be in the world. 
     *
     * @throws GameActionException if conditions for empowering are not all satisfied
     * @battlecode.doc.costlymethod
     */
    void empower() throws GameActionException;


    // ***********************************
    // ****** MUCKRAKER METHODS ********** 
    // ***********************************

    /**
     * Tests whether the robot can expose at a given location.
     * Checks that the robot is a muckraker, that the robot is within
     * sensor radius of the muckraker, and if there are cooldown
     * turns remaining.
     * 
     * Does not check if a slanderer is on the location given.
     * @param loc the location being checked
     * @return whether it is possible to expose on that round at that location. 
     *
     * @battlecode.doc.costlymethod
     */
    boolean canExpose(MapLocation loc);

    /** 
     * Given a location, exposes a slanderer on that location, if a slanderer exists on that location.
     * If a slanderer is exposed then on the next round it will no longer be in the world.
     * Aside from this, a successful expose temporarily increases the total conviction 
     * of all Politicians on the same team by a factor 1.01^(influence) for the next
     * <code> GameConstants.EMPOWER_RADIUS_SQUARED </code> turns
     *
     * If the conditions for exposing are all met but loc does not contain a slanderer,
     * an Exception is thrown, and the bytecode and cooldown costs are still consumed. 
     * @throws GameActionException if conditions for exposing are not all satisfied 
     * @battlecode.doc.costlymethod
     */
    void expose(MapLocation loc) throws GameActionException;

    /**
     * Tests whether the robot can seek, which is a weaker form of sensing with a larger range.
<<<<<<< HEAD
     * Seeking only returns a list of occupied MapLocations within a large range, but not
=======
     * Detecting only returns a list of occupied MapLocations within a large range, but not
>>>>>>> 4ba2a308
     * the RobotInfo for the bots on each location occupied.
     * Checks that the robot is a muckraker, and if there are cooldown
     * turns remaining.
     *  
     * @return whether it is possible to detect on that round at that location.
     *
     * @battlecode.doc.costlymethod
     */
    boolean canSeekLocations();

    /** 
     * Returns the map locations of all locations within seeking radius,
     * that contain a bot, without specifying the bots that are on each location.
     * @throws GameActionException if conditions for seeking are not satisfied
     * @battlecode.doc.costlymethod 
     * @return an array of MapLocations that are occupied within seeking radius
     */
    MapLocation[] seekLocations() throws GameActionException;
 
    
    // ***********************************
    // ****** CENTER METHODS ************* 
    // ***********************************

/**
     * Tests whether the robot can bid the specified amount of influence on that round.
     * 
     * Checks that the robot is a Center, that the robot has at least that amount of influence,
     * , that the amount of influence is positive, and there are cooldown turns remaining. 
     *
     * @param influence the amount of influence being bid 
     * @return whether it is possible to detect on that round at that location.
     *
     * @battlecode.doc.costlymethod
     */
    boolean canBid(int influence);

    /** 
     * If the conditions for bidding are met, bids the specified amount of influence.
     * If this robot has the highest bid of all bids on that round, then the team that
     * the robot is on gains 1 vote and loses the amount bid. 
     * If the robot doesn't have the highest bid then it only loses 50% of the amount bid,
     * rounded up to the nearest integer. 
     *
     * @throws GameActionException if conditions for bidding are not satisfied
     * @battlecode.doc.costlymethod 
     * @return an array of MapLoctions that are occupied within detection radius
     */
    void bid(int influence) throws GameActionException;

    // ***********************************
    // ****** COMMUNICATION METHODS ****** 
    // ***********************************
     
    /**
     * Tests whether the robot can set its flag on that round, which is an ordered list of 2 integers.
     * This flag, if set, persists for future rounds as long as it doesn't get overwritten.
     *  
     * Checks if there are cooldown turns remaining.
     * @return whether it is possible to set the robot's flag on that round.
     *
     * @battlecode.doc.costlymethod
     */
    boolean canSetFlag();

    /** 
     * Sets a robot's flag to an ordered list of the two integers passed in.  
     *
     * @param flag1 first integer in flag
     * @param flag2 second integer in flag
     * @throws GameActionException if conditions for setting the flag are not satisfied
     *
     * @battlecode.doc.costlymethod  
     */
    void setFlag(int flag1, int flag2) throws GameActionException;

    /**
     * Given a MapLocation, checks if a robot can get the flag of the robot on that location,
     * if a robot exists there.
     *
     * Checks if there are cooldown turns remaining, that a robot is on the MapLocation given,
     * that the robot on the target location is on the same team, and that either (a) the
     * robot is a Center of Enlightenment or (b) the squared distance between the target location and
     * the current location is &leq; 8. 
     *
     * @param loc MapLocation being targeted by canGetFlag
     * @return whether it is possible to set the robot's flag on that round.
     *
     * @battlecode.doc.costlymethod
     */
    boolean canGetFlag(MapLocation loc);

    /** 
     * Given a MapLocation, returns an int[] corresponding to the 
     * flag of the robot on that MapLocation, if the conditions of canGetFlag(loc) are satisfied.
     *
     * @param loc MapLocation being targeted by getFlag
     * @throws GameActionException if conditions for getting the flag are not satisfied
     * @return the flag of the robot on the location specified, as an array of 2 integers
     * @battlecode.doc.costlymethod  
     */
    int[] getFlag(MapLocation loc) throws GameActionException;
    // ***********************************
    // ****** OTHER ACTION METHODS *******
    // ***********************************

    /**
     * Causes your team to lose the game. It's like typing "gg."
     *
     * @battlecode.doc.costlymethod
     */
    void resign();

    // ***********************************
    // ******** DEBUG METHODS ************
    // ***********************************

    /**
     * Draw a dot on the game map for debugging purposes.
     *
     * @param loc the location to draw the dot.
     * @param red the red component of the dot's color.
     * @param green the green component of the dot's color.
     * @param blue the blue component of the dot's color.
     *
     * @battlecode.doc.costlymethod
     */
    void setIndicatorDot(MapLocation loc, int red, int green, int blue);

    /**
     * Draw a line on the game map for debugging purposes.
     *
     * @param startLoc the location to draw the line from.
     * @param endLoc the location to draw the line to.
     * @param red the red component of the line's color.
     * @param green the green component of the line's color.
     * @param blue the blue component of the line's color.
     *
     * @battlecode.doc.costlymethod
     */
    void setIndicatorLine(MapLocation startLoc, MapLocation endLoc, int red, int green, int blue);
}<|MERGE_RESOLUTION|>--- conflicted
+++ resolved
@@ -382,11 +382,7 @@
     /**
      * Runs the "empower" ability of a politician:
      * Divides all of its current conviction evenly among any units within the Politician's
-<<<<<<< HEAD
      * empower radius; the share received by a unit is at most the Politician's current conviction.
-=======
-     * empower radius; the share received by a neighboring unit is at most the Politician's current conviction.
->>>>>>> 4ba2a308
      * 
      * For each friendly unit, increase its conviction by that amount.
      * For each unfriendly unit, decrease its conviction by that amount.
@@ -437,16 +433,12 @@
 
     /**
      * Tests whether the robot can seek, which is a weaker form of sensing with a larger range.
-<<<<<<< HEAD
      * Seeking only returns a list of occupied MapLocations within a large range, but not
-=======
-     * Detecting only returns a list of occupied MapLocations within a large range, but not
->>>>>>> 4ba2a308
      * the RobotInfo for the bots on each location occupied.
      * Checks that the robot is a muckraker, and if there are cooldown
      * turns remaining.
      *  
-     * @return whether it is possible to detect on that round at that location.
+     * @return whether it is possible to seek on that round at that location.
      *
      * @battlecode.doc.costlymethod
      */
