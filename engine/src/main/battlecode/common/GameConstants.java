package battlecode.common;

/**
 * GameConstants defines constants that affect gameplay.
 */
@SuppressWarnings("unused")
public class GameConstants {

    /**
     * The current spec version the server compiles with.
     */
    public static final String SPEC_VERSION = "2022.2.1.0";

    // *********************************
    // ****** MAP CONSTANTS ************
    // *********************************

    /** The minimum possible map height. */
    public static final int MAP_MIN_HEIGHT = 20;

    /** The maximum possible map height. */
    public static final int MAP_MAX_HEIGHT = 40;

    /** The minimum possible map width. */
    public static final int MAP_MIN_WIDTH = 20;

    /** The maximum possible map width. */
    public static final int MAP_MAX_WIDTH = 40;

    /** The number of starting robots per team. */
    public static final int NUM_STARTING_ROBOTS = 1;

    // *********************************
    // ****** GAME PARAMETERS **********
    // *********************************

    /** The maximum length of indicator strings that a player can associate with a robot. */
    public static final int INDICATOR_STRING_MAX_LENGTH = 64;

    /** The bytecode penalty that is imposed each time an exception is thrown. */
    public static final int EXCEPTION_BYTECODE_PENALTY = 500;

<<<<<<< HEAD
    /** The initial amount of uranium each team starts with. */
    public static final int INITIAL_URANIUM_AMOUNT = 10;
=======
    /** The bytecode cost per round. */
    public static final int BYTECODE_LIMIT = 100000;

    /** The initial amount of lead each team starts with. */
    public static final int INITIAL_LEAD_AMOUNT = 200;

    /** The initial amount of gold each team starts with. */
    public static final int INITIAL_GOLD_AMOUNT = 0;
>>>>>>> f91933b0

    /** The amount of uranium each team gains per turn. */
    public static final int PASSIVE_URANIUM_INCREASE = 1;

    /** The number of rounds between adding uranium resources to the map. */
    public static final int ADD_URANIUM_EVERY_ROUNDS = 20;

    /** The amount of uranium to add each round that uranium is added. */
    public static final int ADD_URANIUM = 5;
    
    // *********************************
    // ****** COOLDOWNS ****************
    // *********************************

    /** If the amount of cooldown is at least this value, a robot cannot act. */
    public static final int COOLDOWN_LIMIT = 10;

    /** The number of cooldown turns reduced per turn. */
    public static final int COOLDOWNS_PER_TURN = 10;

    // *********************************
    // ****** GAME MECHANICS ***********
    // *********************************

    public static final int INITIAL_ROBOT_HEALTH = 1;

    /** The threshold for considering two colliding robots to be of equal health. */
    public static final int COLLISION_EQUALITY_THRESHOLD = 1;

    /** The threshold for considering two colliding robots to be of equal health. */
    public static final float FLOAT_EQUALITY_THRESHOLD = 0.00001f;

    // *********************************
    // ****** GAMEPLAY PROPERTIES ******
    // *********************************

    /** The default game seed. **/
    public static final int GAME_DEFAULT_SEED = 6370;

    /** The maximum number of rounds in a game.  **/
    public static final int GAME_MAX_NUMBER_OF_ROUNDS = 6000;
<<<<<<< HEAD

=======
>>>>>>> f91933b0
}<|MERGE_RESOLUTION|>--- conflicted
+++ resolved
@@ -40,19 +40,11 @@
     /** The bytecode penalty that is imposed each time an exception is thrown. */
     public static final int EXCEPTION_BYTECODE_PENALTY = 500;
 
-<<<<<<< HEAD
     /** The initial amount of uranium each team starts with. */
     public static final int INITIAL_URANIUM_AMOUNT = 10;
-=======
+  
     /** The bytecode cost per round. */
     public static final int BYTECODE_LIMIT = 100000;
-
-    /** The initial amount of lead each team starts with. */
-    public static final int INITIAL_LEAD_AMOUNT = 200;
-
-    /** The initial amount of gold each team starts with. */
-    public static final int INITIAL_GOLD_AMOUNT = 0;
->>>>>>> f91933b0
 
     /** The amount of uranium each team gains per turn. */
     public static final int PASSIVE_URANIUM_INCREASE = 1;
@@ -94,8 +86,4 @@
 
     /** The maximum number of rounds in a game.  **/
     public static final int GAME_MAX_NUMBER_OF_ROUNDS = 6000;
-<<<<<<< HEAD
-
-=======
->>>>>>> f91933b0
 }