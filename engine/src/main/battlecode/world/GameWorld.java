package battlecode.world;

import battlecode.common.*;
import battlecode.common.GameActionException;
import static battlecode.common.GameActionExceptionType.*;
import battlecode.instrumenter.profiler.ProfilerCollection;
import battlecode.schema.Action;
import battlecode.server.ErrorReporter;
import battlecode.server.GameMaker;
import battlecode.server.GameState;
import battlecode.world.control.RobotControlProvider;

import java.util.*;

/**
 * The primary implementation of the GameWorld interface for containing and
 * modifying the game map and the objects on it.
 */
public strictfp class GameWorld {
    /**
     * The current round we're running.
     */
    protected int currentRound;

    /**
     * Whether we're running.
     */
    protected boolean running = true;

    protected final IDGenerator idGenerator;
    protected final GameStats gameStats;

    private boolean[] walls;
    private int[] uranium;
    private MapLocation[] spawnLocs;
    private InternalRobot[][] robots;
    private final LiveMap gameMap;
    private final TeamInfo teamInfo;
    private final ObjectInfo objectInfo;

    private Map<Team, ProfilerCollection> profilerCollections;

    private final RobotControlProvider controlProvider;
    private Random rand;
    private final GameMaker.MatchMaker matchMaker;

    @SuppressWarnings("unchecked")
    public GameWorld(LiveMap gm, RobotControlProvider cp, GameMaker.MatchMaker matchMaker) throws GameActionException {
        this.walls = gm.getWallArray();
        this.uranium = gm.getUraniumArray();
        this.spawnLocs = gm.getSpawnLocs();
        this.robots = new InternalRobot[gm.getWidth()][gm.getHeight()]; // if represented in cartesian, should be height-width, but this should allow us to index x-y
        this.currentRound = 0;
        this.idGenerator = new IDGenerator(gm.getSeed());
        this.gameStats = new GameStats();

        this.gameMap = gm;
        this.objectInfo = new ObjectInfo(gm);

        this.profilerCollections = new HashMap<>();

        this.controlProvider = cp;
        this.rand = new Random(this.gameMap.getSeed());
        this.matchMaker = matchMaker;

        controlProvider.matchStarted(this);

        // Add the controller robots (one for each team) to the GameWorld
        for (int i = 0; i < 2; i++) {
            spawnRobot(RobotType.CONTROLLER, Team.values()[i], -1);
        }

        // Add the robots contained in the LiveMap to this world.
        RobotInfo[] initialBodies = this.gameMap.getInitialBodies();
        for (int i = 0; i < initialBodies.length; i++) {
            RobotInfo robot = initialBodies[i];
            spawnRobot(robot.ID, robot.type, robot.team, GameConstants.INITIAL_ROBOT_HEALTH);
        }
        this.teamInfo = new TeamInfo(this);

        // Add initial amounts of resource
        this.teamInfo.addUranium(Team.A, GameConstants.INITIAL_URANIUM_AMOUNT);
        this.teamInfo.addUranium(Team.B, GameConstants.INITIAL_URANIUM_AMOUNT);

        // Write match header at beginning of match
        this.matchMaker.makeMatchHeader(this.gameMap);
    }

    /**
     * Run a single round of the game.
     *
     * @return the state of the game after the round has run
     */
    public synchronized GameState runRound() {
        if (!this.isRunning()) {
            List<ProfilerCollection> profilers = new ArrayList<>(2);
            if (!profilerCollections.isEmpty()) {
                profilers.add(profilerCollections.get(Team.A));
                profilers.add(profilerCollections.get(Team.B));
            }

            // Write match footer if game is done
            matchMaker.makeMatchFooter(gameStats.getWinner(), currentRound, profilers);
            return GameState.DONE;
        }

        try {
            this.processBeginningOfRound();
            this.controlProvider.roundStarted();

            int teamIndex = (this.getCurrentRound() - 1) % 2; // since first round is actually round 1, subtract to make team A go first
            Team teamToPlay = Team.values()[teamIndex];
            // TODO: there may be a safer way to do above because the enum is technically of length 3

            updateDynamicBodies(teamToPlay);

            this.controlProvider.roundEnded();
            this.processEndOfRound();

            if (!this.isRunning()) {
                this.controlProvider.matchEnded();
            }

        } catch (Exception e) {
            ErrorReporter.report(e);
            // TODO throw out file?
            return GameState.DONE;
        }
        // Write out round data
        matchMaker.makeRound(currentRound);
        return GameState.RUNNING;
    }

    private void updateDynamicBodies(Team teamToPlay) {
        objectInfo.eachDynamicBodyByExecOrder((body) -> {
            if (body instanceof InternalRobot) {
                try{
                    return updateRobot((InternalRobot) body, teamToPlay);
                }
                catch (GameActionException e) {
                    throw new RuntimeException("A GameActionException has occured." +
                        "This is likely because a Robot tried to call a Controller function," +
                        " or a Controller tried to control an enemy robot.");
                }

            } else {
                throw new RuntimeException("non-robot body registered as dynamic");
            }
        });
    }

    private boolean updateRobot(InternalRobot robot, Team teamToPlay) throws GameActionException {
        if (robot.getTeam() == teamToPlay) {
            robot.processBeginningOfTurn();
            if (robot.getType() == RobotType.CONTROLLER) {
                this.controlProvider.runRobot(robot);
                robot.setBytecodesUsed(this.controlProvider.getBytecodesUsed(robot));
            }
            robot.processEndOfTurn();
        }

        // TODO: does below still need to be done, also why is this returning True?
        
        // If the robot terminates but the death signal has not yet
        // been visited:
        // if (this.controlProvider.getTerminated(robot) && objectInfo.getRobotByID(robot.getID()) != null)
        //     destroyRobot(robot.getID());
        return true;
    }

    // *********************************
    // ****** BASIC MAP METHODS ********
    // *********************************

    public int getMapSeed() {
        return this.gameMap.getSeed();
    }

    public LiveMap getGameMap() {
        return this.gameMap;
    }

    public TeamInfo getTeamInfo() {
        return this.teamInfo;
    }

    public GameStats getGameStats() {
        return this.gameStats;
    }

    public ObjectInfo getObjectInfo() {
        return this.objectInfo;
    }

    public GameMaker.MatchMaker getMatchMaker() {
        return this.matchMaker;
    }

    public Team getWinner() {
        return this.gameStats.getWinner();
    }

    public boolean isRunning() {
        return this.running;
    }

    public int getCurrentRound() {
        return this.currentRound;
    }

    public boolean getWall(MapLocation loc) {
        return this.walls[locationToIndex(loc)];
    }

    public int getUranium(MapLocation loc) {
        return this.uranium[locationToIndex(loc)];
    }

    public void setUranium(MapLocation loc, int amount) {
        this.uranium[locationToIndex(loc)] = amount;
    }

    public MapLocation getSpawnLoc(Team team) {
        return this.spawnLocs[team.ordinal()];
    }

    /**
     * Helper method that converts a location into an index.
     * 
     * @param loc the MapLocation
     */
    public int locationToIndex(MapLocation loc) {
        return loc.x - this.gameMap.getOrigin().x + (loc.y - this.gameMap.getOrigin().y) * this.gameMap.getWidth();
    }

    /**
     * Helper method that converts an index into a location.
     * 
     * @param idx the index
     */
    public MapLocation indexToLocation(int idx) {
        return new MapLocation(idx % this.gameMap.getWidth() + this.gameMap.getOrigin().x,
                               idx / this.gameMap.getWidth() + this.gameMap.getOrigin().y);
    }

    // ***********************************
    // ****** ROBOT METHODS **************
    // ***********************************

    public InternalRobot getRobotByID(int id){
        return objectInfo.getRobotByID(id);
    }

    public InternalRobot getRobot(MapLocation loc) {
        return this.robots[loc.x - this.gameMap.getOrigin().x][loc.y - this.gameMap.getOrigin().y];
    }

    public void moveRobot(MapLocation start, MapLocation end) {
        addRobot(end, getRobot(start));
        removeRobot(start);
    }

    public void addRobot(MapLocation loc, InternalRobot robot) {
        this.robots[loc.x - this.gameMap.getOrigin().x][loc.y - this.gameMap.getOrigin().y] = robot;
    }

    public void removeRobot(MapLocation loc) {
        this.robots[loc.x - this.gameMap.getOrigin().x][loc.y - this.gameMap.getOrigin().y] = null;
    }

    public InternalRobot[] getAllRobots(){
        ArrayList<InternalRobot> returnRobots = new ArrayList<InternalRobot>();
        for (int i = 0; i < this.robots.length; i++)
            for (int j = 0; j < this.robots[0].length; j++){
                MapLocation newLocation = new MapLocation(i, j);
                if (getRobot(newLocation) != null)
                    returnRobots.add(getRobot(newLocation));
            }
        return returnRobots.toArray(new InternalRobot[returnRobots.size()]);
    }

    public InternalRobot[] getAllRobotsWithinRadiusSquared(MapLocation center, int radiusSquared) {
        ArrayList<InternalRobot> returnRobots = new ArrayList<InternalRobot>();
        for (MapLocation newLocation : getAllLocationsWithinRadiusSquared(center, radiusSquared))
            if (getRobot(newLocation) != null)
                returnRobots.add(getRobot(newLocation));
        return returnRobots.toArray(new InternalRobot[returnRobots.size()]);
    }

    public MapLocation[] getAllLocationsWithinRadiusSquared(MapLocation center, int radiusSquared) {

        ArrayList<MapLocation> returnLocations = new ArrayList<MapLocation>();

        MapLocation origin = this.gameMap.getOrigin();
        int width = this.gameMap.getWidth();
        int height = this.gameMap.getHeight();
        
        int ceiledRadius = (int) Math.ceil(Math.sqrt(radiusSquared)) + 1; // add +1 just to be safe
        int minX = Math.max(center.x - ceiledRadius, origin.x);
        int minY = Math.max(center.y - ceiledRadius, origin.y);
        int maxX = Math.min(center.x + ceiledRadius, origin.x + width - 1);
        int maxY = Math.min(center.y + ceiledRadius, origin.y + height - 1);
        for (int x = minX; x <= maxX; x++) {
            for (int y = minY; y <= maxY; y++) {
                MapLocation newLocation = new MapLocation(x, y);
                if (center.isWithinDistanceSquared(newLocation, radiusSquared))
                    returnLocations.add(newLocation);
            }
        }
        return returnLocations.toArray(new MapLocation[returnLocations.size()]);
    }

  
    // *********************************
    // ****** GAMEPLAY *****************
    // *********************************

    public void processBeginningOfRound() {
        // Increment round counter
        currentRound++;

        // Robots only see a round every 2 rounds, so on odd rounds they start their perceived round
        boolean perceivedStartOfRound = (currentRound % 2 != 0);

        if (perceivedStartOfRound) {
            // Process beginning of each robot's round
            objectInfo.eachRobot((robot) -> {
                robot.processBeginningOfRound();
                return true;
            });
        }
    }

    public void setWinner(Team t, DominationFactor d) {
        gameStats.setWinner(t);
        gameStats.setDominationFactor(d);
    }

    private void initiateTieBreakers() {
        if (!setWinnerIfMoreUraniumValue())
            if (!setWinnerIfMoreUraniumMined())
                setWinnerBlue();
    }

    /**
     * @return whether a team wins based on one team no longer having robots
     */
    public boolean setWinnerIfNoMoreRobots() {

        int[] totalRobots = new int[2];
        
        // sum live robots worth
        for (InternalRobot robot : objectInfo.robotsArray()) {
            if (robot.getType() == RobotType.CONTROLLER) {
                continue;
            }
            totalRobots[robot.getTeam().ordinal()] += 1;
        }
        
        if (totalRobots[0] == 0 && totalRobots[1] == 0) {
            initiateTieBreakers();
            return true;
        } else if (totalRobots[0] == 0) {
            setWinner(Team.B, DominationFactor.ANNIHILATION);
            return true;
        } else if (totalRobots[1] == 0) {
            setWinner(Team.A, DominationFactor.ANNIHILATION);
            return true;
        }
        return false;
    }

    /**
     * @return whether a team has a greater net Uranium value
     */
    public boolean setWinnerIfMoreUraniumValue() {

        float[] totalUraniumValues = new float[2];

        // consider team reserves
        totalUraniumValues[Team.A.ordinal()] += this.teamInfo.getUranium(Team.A);
        totalUraniumValues[Team.B.ordinal()] += this.teamInfo.getUranium(Team.B);
        
        // sum live robots worth
        for (InternalRobot robot : objectInfo.robotsArray())
            totalUraniumValues[robot.getTeam().ordinal()] += robot.getHealth();
        
        if (Math.abs(totalUraniumValues[0] - totalUraniumValues[1]) < GameConstants.FLOAT_EQUALITY_THRESHOLD) {
            return false;
        } else if (totalUraniumValues[0] > totalUraniumValues[1]) {
            setWinner(Team.A, DominationFactor.MORE_URANIUM_NET_WORTH);
            return true;
        } else if (totalUraniumValues[1] > totalUraniumValues[0]) {
            setWinner(Team.B, DominationFactor.MORE_URANIUM_NET_WORTH);
            return true;
        }
        return false;
    }

    /**
     * @return whether a team has mined more uranium
     */
    public boolean setWinnerIfMoreUraniumMined() {
        int[] uraniumMined = new int[2];

        // consider team reserves
        uraniumMined[Team.A.ordinal()] += this.teamInfo.getUraniumMined(Team.A);
        uraniumMined[Team.B.ordinal()] += this.teamInfo.getUraniumMined(Team.B);
        
        if (uraniumMined[0] > uraniumMined[1]) {
            setWinner(Team.A, DominationFactor.MORE_URANIUM_MINED);
            return true;
        } else if (uraniumMined[1] > uraniumMined[0]) {
            setWinner(Team.B, DominationFactor.MORE_URANIUM_MINED);
            return true;
        }
        return false;
    }

    /**
     * Sets winner to be Team B (Blue team) since they get second turn.
     */
    public void setWinnerBlue() {
        setWinner(Team.B, DominationFactor.WON_BY_BEING_BLUE);
    }

    public boolean timeLimitReached() {
        return currentRound >= this.gameMap.getRounds();
    }

    public void processEndOfRound() {
        // Add uranium resources to the team
        this.teamInfo.addUranium(Team.A, GameConstants.PASSIVE_URANIUM_INCREASE);
        this.teamInfo.addUranium(Team.B, GameConstants.PASSIVE_URANIUM_INCREASE);

        // Robots only see a round every 2 rounds, so on even rounds they end their perceived round
        boolean perceivedEndOfRound = this.currentRound % 2 == 0;

        // Process end of each robot's round
        objectInfo.eachRobot((robot) -> {
            try {
                robot.processEndOfRound();
            } catch (GameActionException e) {
                throw new RuntimeException("A GameActionException has occured." +
                    "This is likely because a Robot tried to call a Controller function," +
                    " or a Controller tried to control an enemy robot.");
            }

            return true;
        });

        // Add uranium resources to the map
        if (this.currentRound % GameConstants.ADD_URANIUM_EVERY_ROUNDS == 0) {
            for (int i = 0; i < this.uranium.length; i++)
                if (this.uranium[i] > 0)
                    this.uranium[i] += GameConstants.ADD_URANIUM;
        }

        this.matchMaker.addTeamInfo(Team.A, this.teamInfo.getRoundUraniumChange(Team.A), this.teamInfo.getRoundUraniumMined(Team.A));
        this.matchMaker.addTeamInfo(Team.B, this.teamInfo.getRoundUraniumChange(Team.B), this.teamInfo.getRoundUraniumMined(Team.B));
        this.teamInfo.processEndOfRound();

        if (perceivedEndOfRound) {
            setWinnerIfNoMoreRobots();
            // Check for end of match
            if (timeLimitReached() && gameStats.getWinner() == null)
                initiateTieBreakers();

            if (gameStats.getWinner() != null)
                running = false;
        }
    }

    // *********************************
    // ****** SPAWNING *****************
    // *********************************

<<<<<<< HEAD
    public int spawnRobot(int ID, RobotType type, Team team, int health) {
        if (type == RobotType.CONTROLLER) {
            InternalRobot robot = new InternalRobot(this, ID, type, null, health, team);
            objectInfo.spawnController(robot);
            controlProvider.robotSpawned(robot);
            return ID;
        }

=======
    public int spawnRobot(int ID, RobotType type, Team team, int health) throws GameActionException {
>>>>>>> f0543bbd
        MapLocation spawnLoc = getSpawnLoc(team);
        InternalRobot robot = new InternalRobot(this, ID, type, spawnLoc, health, team);
        objectInfo.spawnRobot(robot);
        addRobot(spawnLoc, robot);
        matchMaker.addSpawnedRobot(robot);
        return ID;
    }

    public int spawnRobot(RobotType type, Team team, int health) throws GameActionException {
        int ID = idGenerator.nextID();
        return spawnRobot(ID, type, team, health);
    }

    // *********************************
    // ****** DESTROYING ***************
    // *********************************

    public void destroyRobot(int id) throws GameActionException {
        InternalRobot robot = objectInfo.getRobotByID(id);
        RobotType type = robot.getType();

        if (type == RobotType.CONTROLLER) {
            objectInfo.destroyController(id);
            controlProvider.robotKilled(robot);
            return;
        }

        removeRobot(robot.getLocation());
        objectInfo.destroyRobot(id);
        matchMaker.addDied(id);
    }

    // *********************************
    // ********* PROFILER **************
    // *********************************

    public void setProfilerCollection(Team team, ProfilerCollection profilerCollection) {
        if (profilerCollections == null) {
            profilerCollections = new HashMap<>();
        }
        profilerCollections.put(team, profilerCollection);
    }
}<|MERGE_RESOLUTION|>--- conflicted
+++ resolved
@@ -475,18 +475,13 @@
     // ****** SPAWNING *****************
     // *********************************
 
-<<<<<<< HEAD
-    public int spawnRobot(int ID, RobotType type, Team team, int health) {
+    public int spawnRobot(int ID, RobotType type, Team team, int health) throws GameActionException {
         if (type == RobotType.CONTROLLER) {
             InternalRobot robot = new InternalRobot(this, ID, type, null, health, team);
             objectInfo.spawnController(robot);
             controlProvider.robotSpawned(robot);
             return ID;
         }
-
-=======
-    public int spawnRobot(int ID, RobotType type, Team team, int health) throws GameActionException {
->>>>>>> f0543bbd
         MapLocation spawnLoc = getSpawnLoc(team);
         InternalRobot robot = new InternalRobot(this, ID, type, spawnLoc, health, team);
         objectInfo.spawnRobot(robot);
