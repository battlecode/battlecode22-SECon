--- conflicted
+++ resolved
@@ -102,11 +102,7 @@
             this.processBeginningOfRound();
             this.controlProvider.roundStarted();
 
-<<<<<<< HEAD
-            int teamIndex = this.getCurrentRound() % 2;
-=======
             int teamIndex = (this.getCurrentRound() - 1) % 2; // since first round is actually round 1, subtract to make team A go first
->>>>>>> cf51280b
             Team teamToPlay = Team.values()[teamIndex];
             // TODO: there may be a safer way to do above because the enum is technically of length 3
 
@@ -293,11 +289,7 @@
         return returnLocations.toArray(new MapLocation[returnLocations.size()]);
     }
 
-
-<<<<<<< HEAD
-
-=======
->>>>>>> cf51280b
+  
     // *********************************
     // ****** GAMEPLAY *****************
     // *********************************
@@ -327,11 +319,8 @@
      * @return whether a team has a greater net Uranium value
      */
     public boolean setWinnerIfMoreUraniumValue() {
-<<<<<<< HEAD
+
         float[] totalUraniumValues = new float[2];
-=======
-        int[] totalUraniumValues = new int[2];
->>>>>>> cf51280b
 
         // consider team reserves
         totalUraniumValues[Team.A.ordinal()] += this.teamInfo.getUranium(Team.A);
@@ -339,17 +328,11 @@
         
         // sum live robots worth
         for (InternalRobot robot : objectInfo.robotsArray())
-<<<<<<< HEAD
             totalUraniumValues[robot.getTeam().ordinal()] += robot.getHealth();
         
         if (Math.abs(totalUraniumValues[0] - totalUraniumValues[1]) < GameConstants.FLOAT_EQUALITY_THRESHOLD) {
             return false;
         } else if (totalUraniumValues[0] > totalUraniumValues[1]) {
-=======
-            totalUraniumValues[robot.getTeam().ordinal()] += robot.getUraniumWorth();
-        
-        if (totalUraniumValues[0] > totalUraniumValues[1]) {
->>>>>>> cf51280b
             setWinner(Team.A, DominationFactor.MORE_URANIUM_NET_WORTH);
             return true;
         } else if (totalUraniumValues[1] > totalUraniumValues[0]) {
@@ -394,21 +377,6 @@
         this.teamInfo.addUranium(Team.A, GameConstants.PASSIVE_URANIUM_INCREASE);
         this.teamInfo.addUranium(Team.B, GameConstants.PASSIVE_URANIUM_INCREASE);
 
-<<<<<<< HEAD
-        // Process end of each robot's round
-        objectInfo.eachRobot((robot) -> {
-            robot.processEndOfRound();
-            return true;
-        });
-
-        // Add uranium resources to the map
-        // TODO: make sure our notion of rounds is consistent with below
-        if (this.currentRound % GameConstants.ADD_URANIUM_EVERY_ROUNDS == 0) 
-            for (int i = 0; i < this.uranium.length; i++)
-                if (this.uranium[i] > 0)
-                    this.uranium[i] += GameConstants.ADD_URANIUM;
-
-=======
         // Robots only see a round every 2 rounds, so on even rounds they end their perceived round
         boolean perceivedEndOfRound = this.currentRound % 2 == 0;
 
@@ -426,19 +394,9 @@
                 if (this.uranium[i] > 0)
                     this.uranium[i] += GameConstants.ADD_URANIUM;
 
->>>>>>> cf51280b
         this.matchMaker.addTeamInfo(Team.A, this.teamInfo.getRoundUraniumChange(Team.A), this.teamInfo.getRoundUraniumMined(Team.A));
         this.matchMaker.addTeamInfo(Team.B, this.teamInfo.getRoundUraniumChange(Team.B), this.teamInfo.getRoundUraniumMined(Team.B));
         this.teamInfo.processEndOfRound();
-
-<<<<<<< HEAD
-        // Check for end of match
-        if (timeLimitReached() && gameStats.getWinner() == null)
-            if (!setWinnerIfMoreUraniumValue())
-                if (!setWinnerIfMoreUraniumMined())
-                    setWinnerBlue();
-=======
->>>>>>> cf51280b
 
         if (perceivedEndOfRound) {
             // Check for end of match
@@ -456,13 +414,6 @@
     // ****** SPAWNING *****************
     // *********************************
 
-<<<<<<< HEAD
-    public int spawnRobot(int ID, RobotType type, int health, Team team) {
-        MapLocation spawnLoc = getSpawnLoc(team);
-        InternalRobot robot = new InternalRobot(this, ID, type, spawnLoc, health, team);
-        objectInfo.spawnRobot(robot);
-        addRobot(spawnLoc, robot);
-=======
     public int spawnRobot(int ID, RobotType type, Team team) {
         MapLocation spawnLoc = getSpawnLoc(team);
         InternalRobot robot = new InternalRobot(this, ID, type, spawnLoc, team);
@@ -478,24 +429,15 @@
         InternalRobot robot = new InternalRobot(this, ID, type, loc, team);
         objectInfo.spawnRobot(robot);
         addRobot(loc, robot);
->>>>>>> cf51280b
-
         controlProvider.robotSpawned(robot);
         matchMaker.addSpawnedRobot(robot);
         return ID;
     }
 
-<<<<<<< HEAD
-    public int spawnRobot(RobotType type, int health, Team team) {
-        MapLocation spawnLoc = getSpawnLoc(team);
-        int ID = idGenerator.nextID();
-        return spawnRobot(ID, type, spawnLoc, health, GameConstants.ROBOT_INITIAL_HEALTH, team);
-=======
     public int spawnRobot(RobotType type, Team team) {
         MapLocation spawnLoc = getSpawnLoc(team);
         int ID = idGenerator.nextID();
         return spawnRobot(ID, type, spawnLoc, team);
->>>>>>> cf51280b
     }
 
     // *********************************
@@ -503,13 +445,6 @@
     // *********************************
 
     public void destroyRobot(int id) {
-<<<<<<< HEAD
-=======
-        destroyRobot(id, true);
-    }
-
-    public void destroyRobot(int id, boolean checkWin) {
->>>>>>> cf51280b
         InternalRobot robot = objectInfo.getRobotByID(id);
         RobotType type = robot.getType();
         Team team = robot.getTeam();
@@ -518,16 +453,6 @@
         controlProvider.robotKilled(robot);
         objectInfo.destroyRobot(id);
 
-<<<<<<< HEAD
-=======
-        if (checkWin) {
-            // TODO: check this, possibly not here, since there is also the other case of running into each other which goes to tiebreaks
-            // this happens here because the last robot can explode itself and kill another robot in the process
-            if (this.objectInfo.getRobotCount(team) == 0)
-                setWinner(team == Team.A ? Team.B : Team.A, DominationFactor.ANNIHILATION);
-        }
-
->>>>>>> cf51280b
         matchMaker.addDied(id);
     }
 
