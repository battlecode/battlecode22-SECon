package battlecode.world;

import battlecode.common.*;
import static battlecode.common.GameActionExceptionType.*;
import battlecode.instrumenter.RobotDeathException;
import battlecode.schema.Action;

import java.util.*;


/**
 * The actual implementation of RobotController. Its methods *must* be called
 * from a player thread.
 *
 * It is theoretically possible to have multiple for a single InternalRobot, but
 * that may cause problems in practice, and anyway why would you want to?
 *
 * All overriden methods should assertNotNull() all of their (Object) arguments,
 * if those objects are not explicitly stated to be nullable.
 */
public final strictfp class RobotControllerImpl implements RobotController {

    /**
     * The world the robot controlled by this controller inhabits.
     */
    private final GameWorld gameWorld;

    /**
     * The robot this controller controls.
     */
    private final InternalRobot robot;

    /**
     * An rng based on the world seed.
     */
    private static Random random;

    /**
     * Create a new RobotControllerImpl
     *
     * @param gameWorld the relevant world
     * @param robot the relevant robot
     */
    public RobotControllerImpl(GameWorld gameWorld, InternalRobot robot) {
        this.gameWorld = gameWorld;
        this.robot = robot;

        this.random = new Random(gameWorld.getMapSeed());
    }

    // *********************************
    // ******** INTERNAL METHODS *******
    // *********************************

    /**
     * Throw a null pointer exception if an object is null.
     *
     * @param o the object to test
     */
    private static void assertNotNull(Object o) {
        if (o == null) {
            throw new NullPointerException("Argument has an invalid null value");
        }
    }

    @Override
    public int hashCode() {
        return robot.getID();
    }

    // *********************************
    // ****** GLOBAL QUERY METHODS *****
    // *********************************

    @Override
    public int getRoundNum() {
        return gameWorld.getCurrentRound();
    }

    @Override
    public int getRobotCount() {
        return gameWorld.getObjectInfo().getRobotCount(getTeam());
    }

    @Override
    public int getArchonCount() {
        // TODO: Assumes getArchons() exists in TeamInfo
        return gameWorld.getTeamInfo().getArchons();
    }

    // *********************************
    // ****** UNIT QUERY METHODS *******
    // *********************************

    @Override
    public int getID() {
        return this.robot.getID();
    }

    @Override
    public Team getTeam() {
        return this.robot.getTeam();
    }

    @Override
    public RobotType getType() {
        return this.robot.getType();
    }

    @Override
    public MapLocation getLocation() {
        return this.robot.getLocation();
    }
 
    @Override
    public int getHealth() {
        return this.robot.getHealth();
    }

    @Override
    public int getUpgradeLevel() {
        return this.robot.getUpgradeLevel();  
    }

    private InternalRobot getRobotByID(int id) {
        if (!gameWorld.getObjectInfo().existsRobot(id))
            return null;
        return this.gameWorld.getObjectInfo().getRobotByID(id);
    }


    // ***********************************
    // ****** GENERAL VISION METHODS *****
    // ***********************************

    @Override
    public boolean onTheMap(MapLocation loc) throws GameActionException {
        assertNotNull(loc);
        if (!this.robot.canSeeLocation(loc))
            throw new GameActionException(CANT_SEE_THAT,
                    "Target location not within vision range");
        return gameWorld.getGameMap().onTheMap(loc);
    }

    private void assertCanSeeLocation(MapLocation loc) throws GameActionException {
        assertNotNull(loc);
        if (!this.robot.canSeeLocation(loc))
            throw new GameActionException(CANT_SEE_THAT,
                    "Target location not within vision range");
        if (!gameWorld.getGameMap().onTheMap(loc))
            throw new GameActionException(CANT_SEE_THAT,
                    "Target location is not on the map");
    }

    @Override
    public boolean canSeeLocation(MapLocation loc) {
        try {
            assertCanSeeLocation(loc);
            return true;
        } catch (GameActionException e) { return false; }
    }

    @Override
    public boolean canSeeRadiusSquared(int radiusSquared) {
        return this.robot.canSeeRadiusSquared(radiusSquared);
    }

    @Override
    public boolean canSeeRobotAtLocation(MapLocation loc) throws GameActionException {
        assertCanSeeLocation(loc);
        return this.gameWorld.getRobot(loc) != null;
    }

    @Override
    public RobotInfo seeRobotAtLocation(MapLocation loc) throws GameActionException {
        assertCanSeeLocation(loc);
        InternalRobot bot = gameWorld.getRobot(loc);
        if (bot != null)
            return bot.getRobotInfo(getType().canTrueSense());
        return null;
    }

    @Override
    public boolean canSeeRobot(int id) {
        InternalRobot seenRobot = getRobotByID(id);
        return seenRobot == null ? false : canSeeLocation(seenRobot.getLocation());
    }

    @Override
    public RobotInfo seeRobot(int id) throws GameActionException {
        if (!canSeeRobot(id))
            throw new GameActionException(CANT_SENSE_THAT,
                    "Can't see given robot; It may not exist anymore");
        return getRobotByID(id).getRobotInfo(getType().canTrueSense());
    }

    @Override
    public RobotInfo[] seeNearbyRobots() {
        return seeNearbyRobots(-1);
    }

    @Override
    public RobotInfo[] seeNearbyRobots(int radiusSquared) {
        return seeNearbyRobots(radiusSquared, null);
    }

    @Override
    public RobotInfo[] seeNearbyRobots(int radiusSquared, Team team) {
        return seeNearbyRobots(getLocation(), radiusSquared, team);
    }

    @Override
    public RobotInfo[] seeNearbyRobots(MapLocation center, int radiusSquared, Team team) {
        assertNotNull(center);
        int actualRadiusSquared = radiusSquared == -1 ? getType().sensorRadiusSquared : Math.min(radiusSquared, getType().sensorRadiusSquared);
        InternalRobot[] allSeenRobots = gameWorld.getAllRobotsWithinRadiusSquared(center, actualRadiusSquared);
        List<RobotInfo> validSeenRobots = new ArrayList<>();
        for (InternalRobot seenRobot : allSeenRobots) {
            // check if this robot
            if (seenRobot.equals(this.robot))
                continue;
            // check if can see
            if (!canSeeLocation(seenRobot.getLocation()))
                continue; 
            // check if right team
            if (team != null && seenRobot.getTeam() != team)
                continue;
            validSeenRobots.add(seenRobot.getRobotInfo(getType().canTrueSense()));
        }
        return validSeenRobots.toArray(new RobotInfo[validSeenRobots.size()]);
    }

    @Override 
    public double seePassability(MapLocation loc) throws GameActionException {
        assertCanSeeLocation(loc);
        return this.gameWorld.getPassability(loc);
    }

    @Override 
    public double seeLead(MapLocation loc) throws GameActionException {
        assertCanSeeLocation(loc);
        return this.gameWorld.getLeadAtLocation(loc);
    }

    @Override 
    public double seeGold(MapLocation loc) throws GameActionException {
        assertCanSeeLocation(loc);
        return this.gameWorld.getGoldAtLocation(loc);
    }

    @Override
    public MapLocation adjacentLocation(Direction dir) {
        return getLocation().add(dir);
    }

    // ***********************************
    // ****** READINESS METHODS **********
    // ***********************************

    private boolean isLocationOccupied(MapLocation loc) throws GameActionException {
        return this.gameWorld.getRobot(loc) != null;
    }

    private void assertIsActionReady() throws GameActionException {
        if (getActionCooldownTurns() >= 1)
            throw new GameActionException(IS_NOT_READY,
                    "This robot's action cooldown has not expired.");
        if (!robot.getMode().canAct)
            throw new GameActionException(CANT_DO_THAT,
                    "This robot is not in a mode that can act.");
    }

    /**
     * Check if the robot is ready to perform an action. Returns true if
     * the current action cooldown counter is strictly less than 1.
     *
     * @return true if the robot can do an action, false otherwise
     */
    @Override
    public boolean isActionReady() {
        try {
            assertIsActionReady();
            return true;
        } catch (GameActionException e) { return false; }
    }

    /**
     * Return the action cooldown turn counter of the robot. If this is < 1, the robot
     * can perform an action; otherwise, it cannot.
     * The counter is decreased by 1 at the start of every
     * turn, and increased to varying degrees by different actions taken.
     *
     * @return the number of action cooldown turns as a float
     */
    @Override
    public double getActionCooldownTurns() {
        return this.robot.getActionCooldownTurns();
    }

    private void assertIsMovementReady() throws GameActionException {
        if (getMovementCooldownTurns() >= 1)
            throw new GameActionException(IS_NOT_READY,
                    "This robot's movement cooldown has not expired.");
    }

    /**
     * Check if the robot is ready to move. Returns true if
     * the current movement cooldown counter is strictly less than 1.
     *
     * @return true if the robot can move, false otherwise
     */
    @Override
    public boolean isMovementReady() {
        try {
            assertIsMovementReady();
            return true;
        } catch (GameActionException e) { return false; }
    }

    /**
     * Return the movement cooldown turn counter of the robot. If this is < 1, the robot
     * can move; otherwise, it cannot.
     * The counter is decreased by 1 at the start of every
     * turn, and increased by moving.
     *
     * @return the number of cooldown movement turns as a float
     */
    @Override
    public double getMovementCooldownTurns() {
        return this.robot.getMovementCooldownTurns();
    }

    // ***********************************
    // ****** MOVEMENT METHODS ***********
    // ***********************************

    private void assertCanMove(Direction dir) throws GameActionException {
        assertNotNull(dir);
        assertIsMovementReady();
        if (robot.getMode().canMove)
            throw new GameActionException(CANT_DO_THAT,
                    "Robot is of type " + getType() + " which cannot move.");
        MapLocation loc = adjacentLocation(dir);
        if (!onTheMap(loc))
            throw new GameActionException(OUT_OF_RANGE,
                    "Can only move to locations on the map; " + loc + " is not on the map.");
        if (isLocationOccupied(loc))
            throw new GameActionException(CANT_MOVE_THERE,
                    "Cannot move to an occupied location; " + loc + " is occupied.");
        if (!isMovementReady())
            throw new GameActionException(IS_NOT_READY,
                    "Robot is still cooling down! You need to wait before you can perform another action.");
    }

    @Override
    public boolean canMove(Direction dir) {
        try {
            assertCanMove(dir);
            return true;
        } catch (GameActionException e) { return false; }
    }

    @Override
    public void move(Direction dir) throws GameActionException {
        assertCanMove(dir);
        MapLocation center = adjacentLocation(dir);
        this.robot.addMovementCooldownTurns(this.robot.getType().movementCooldown);
        this.gameWorld.moveRobot(getLocation(), center);
        this.robot.setLocation(center);

        gameWorld.getMatchMaker().addMoved(getID(), getLocation());
    }

    // ***********************************
    // ****** BUILDING/SPAWNING **********
    // ***********************************

    private void assertCanBuildRobot(RobotType type, Direction dir) throws GameActionException {
        assertNotNull(type);
        assertNotNull(dir);
        assertIsActionReady();
        if (!getType().canBuild(type))
            throw new GameActionException(CANT_DO_THAT,
                    "Robot is of type " + getType() + " which cannot build robots of type" + type + ".");

        // CHECK FUNCTION NAMES FOR GETTING LEAD/GOLD COSTS AND SUPPLIES
        int leadNeeded = type.getLeadCost();
        int goldNeeded = type.getGoldCost();
        Team team = getTeam();
        if (gameWorld.getTeamInfo().getLead(team) < leadNeeded) {
            throw new GameActionException(NOT_ENOUGH_RESOURCE,
                    "Insufficient amount of lead.");
        }
        if (gameWorld.getTeamInfo().getGold(team) < goldNeeded) {
            throw new GameActionException(NOT_ENOUGH_RESOURCE,
                    "Insufficient amount of gold.");
        }

        MapLocation spawnLoc = adjacentLocation(dir);
        if (!onTheMap(spawnLoc))
            throw new GameActionException(OUT_OF_RANGE,
                    "Can only spawn to locations on the map; " + spawnLoc + " is not on the map.");
        if (isLocationOccupied(spawnLoc))
            throw new GameActionException(CANT_MOVE_THERE,
                    "Cannot spawn to an occupied location; " + spawnLoc + " is occupied.");
    }

    @Override
    public boolean canBuildRobot(RobotType type, Direction dir) {
        try {
            assertCanBuildRobot(type, dir);
            return true;
        } catch (GameActionException e) { return false; }
    }

    // TODO: Change cooldown turns to build turn
    @Override
    public void buildRobot(RobotType type, Direction dir) throws GameActionException {
        assertCanBuildRobot(type, dir);

        int leadNeeded = type.getLeadCost();
        int goldNeeded = type.getGoldCost();

        this.robot.addActionCooldownTurns(this.robot.getType().actionCooldown);

        Team robotTeam = this.robot.getTeam();
        robotTeam.addLead(-leadNeeded);
        robotTeam.addGold(-goldNeeded);

        int robotID = gameWorld.spawnRobot(this.robot, type, adjacentLocation(dir), getTeam());

        // Undo because setting cooldown is automatically done 
        // // set cooldown turns here, because not all new robots have cooldown (eg. switching teams)
        // InternalRobot newBot = getRobotByID(robotID);
        // newBot.setCooldownTurns(type.initialCooldown);

        gameWorld.getMatchMaker().addAction(getID(), Action.SPAWN_UNIT, robotID);
    }

    // *****************************
    // **** COMBAT UNIT METHODS **** 
    // *****************************

    private void assertCanAttack(MapLocation loc) throws GameActionException {
        assertNotNull(loc);
        assertIsActionReady();
        if (!getType().canAttack())
            throw new GameActionException(CANT_DO_THAT,
                    "Robot is of type " + getType() + " which cannot attack.");
        if (!this.robot.canActLocation(loc))
            throw new GameActionException(OUT_OF_RANGE,
                    "Robot can't be attacked because it is out of range.");
        RobotInfo bot = seeRobotAtLocation(loc);
        if (bot.getTeam() == getTeam())
            throw new GameActionException(CANT_DO_THAT,
                    "Robot is not on the enemy team.");
    }

    @Override
    public boolean canAttack(MapLocation loc){
        try {
            assertCanAttack(loc);
            return true;
        } catch (GameActionException e) { return false; }  
    }

    @Override
    public void attack(MapLocation loc) throws GameActionException{
        assertCanAttack(loc);
        this.robot.addActionCooldownTurns(this.robot.getType().actionCooldown);
        InternalRobot bot = gameWorld.getRobot(loc);
        this.robot.attack(bot);
        int attackedID = bot.getID();
        gameWorld.getMatchMaker().addAction(getID(), Action.ATTACK, attackedID);
    }

    // *****************************
    // ******** SAGE METHODS ******* 
    // *****************************

    private void assertCanUseAnomaly(AnomalyType anomaly) throws GameActionException {
        assertIsActionReady();
        if (!getType().canUseAnomaly()) {
            throw new GameActionException(CANT_DO_THAT,
                    "Robot is of type " + getType() + " which cannot use anomaly.");
        }
        if (!anomaly.isSageAnomaly){
            throw new GameActionException(CANT_DO_THAT,
                    "Sage can not use anomaly of type " + anomaly.toString());
        }
    }

    @Override
    public boolean canUseAnomaly(AnomalyType anomaly){
        try {
            assertCanUseAnomaly(anomaly);
            return true;
        } catch (GameActionException e) { return false; }  
    }

    @Override
    public void useAnomaly(AnomalyType anomaly) throws GameActionException{
        assertCanUseAnomaly(anomaly);
        switch (anomaly) {
            case ABYSS:
                gameWorld.causeAbyssSage(this.robot, anomaly);
            case CHARGE:
                gameWorld.causeChargeSage(this.robot, anomaly);
            case FURY:
                gameWorld.causeFurySage(this.robot, anomaly);
            default:
                throw IllegalArgumentException("Anomaly is not of the right type, should not get here");
        }
        this.robot.addActionCooldownTurns(this.robot.getType().actionCooldown);
        gameWorld.getMatchMaker().addAction(getID(), Action.USE_ANOMALY, anomaly);
    }

    // *****************************
    // ****** ARCHON METHODS *******
    // *****************************

    private void assertCanHealDroid(MapLocation loc) throws GameActionException {
        assertNotNull(loc);
        assertIsActionReady();
        if (!getType().canHealDroid()) {
            throw new GameActionException(CANT_DO_THAT,
                    "Robot is of type " + getType() + " which cannot heal droids.");
        }else if (!this.robot.canActLocation(loc)){
            throw new GameActionException(OUT_OF_RANGE,
                    "This robot can't be healed because location is out of range.");
        }
        InternalRobot bot = gameWorld.getRobot(loc);
        if (!(bot.getType().canBeHealed())){
            throw new GameActionException(CANT_DO_THAT, 
                    "Robot is not of a type that can be healed.");
        }
        if (bot.getTeam() != getTeam()){
            throw new GameActionException(CANT_DO_THAT,
                    "Robot is not on your team so can't be healed.");
        }
    }

    @Override
    public boolean canHealDroid(MapLocation loc){
        try {
            assertCanHealDroid(loc);
            return true;
        } catch (GameActionException e) { return false; }  
    }

    @Override
    public void healDroid(MapLocation loc) throws GameActionException{
        assertCanHealDroid(loc);
        this.robot.addActionCooldownTurns(this.robot.getType().actionCooldown);
        InternalRobot bot = gameWorld.getRobot(loc);
        this.robot.healDroid(bot);
        int healedID = bot.getID();
        gameWorld.getMatchMaker().addAction(getID(), Action.HEAL_DROID, healedID);
    }

    
    // ***********************
    // **** MINER METHODS **** 
    // ***********************

    private void assertCanMineLead(MapLocation loc) throws GameActionException {
        assertNotNull(loc);
        assertIsActionReady();
        if (!getType().canMine()) {
            throw new GameActionException(CANT_DO_THAT,
                    "Robot is of type " + getType() + " which cannot mine.");
        }else if (!this.robot.canActLocation(loc)){
            throw new GameActionException(OUT_OF_RANGE,
                    "This location can't be mined because it is out of range.");
        }
        int leadAmount = gameWorld.getLeadCount(loc);
        if (leadAmount < 0){
            throw new GameActionException(CANT_DO_THAT, 
                    "Lead amount must be positive to be mined.");
        }
    }

    @Override
    public boolean canMineLead(MapLocation loc){
        try {
            assertCanMineLead(loc);
            return true;
        } catch (GameActionException e) { return false; }  
    }

    @Override
    public void mineLead(MapLocation loc) throws GameActionException{
        assertCanMineLead(loc);
        this.robot.mineLead(loc);
        Team robotTeam = this.robot.getTeam();
        robotTeam.addLead(1);
        this.robot.addActionCooldownTurns(this.robot.getType().actionCooldown);
        gameWorld.getMatchMaker().addAction(getID(), Action.MINE_LEAD, loc);
    }

    private void assertCanMineGold(MapLocation loc) throws GameActionException {
        assertNotNull(loc);
        assertIsActionReady();
        if (!getType().canMine()) {
            throw new GameActionException(CANT_DO_THAT,
                    "Robot is of type " + getType() + " which cannot mine.");
        }else if (!this.robot.canActLocation(loc)){
            throw new GameActionException(OUT_OF_RANGE,
                    "This location can't be mined because it is out of range.");
        }
        int goldAmount = gameWorld.getGoldCount(loc);
        if (goldAmount < 0){
            throw new GameActionException(CANT_DO_THAT, 
                    "Gold amount must be positive to be mined.");
        }
    }

    @Override
    public boolean canMineGold(MapLocation loc){
        try {
            assertCanMineGold(loc);
            return true;
        } catch (GameActionException e) { return false; }  
    }

    @Override
    public void mineGold(MapLocation loc) throws GameActionException{
        assertCanMineGold(loc);
        this.robot.mineGold(loc);
        Team robotTeam = this.robot.getTeam();
        robotTeam.addGold(1);
        this.robot.addActionCooldownTurns(this.robot.getType().actionCooldown);
        gameWorld.getMatchMaker().addAction(getID(), Action.MINE_GOLD, loc);
    }

    // *************************
    // **** BUILDER METHODS **** 
    // *************************

    private void assertCanUpgrade(MapLocation loc) throws GameActionException {
        assertNotNull(loc);
        assertIsActionReady();
        Team team = getTeam();
        if (!getType().canUpgrade()) {
            throw new GameActionException(CANT_DO_THAT,
                    "Robot is of type " + getType() + " which cannot upgrade buildings.");
        }else if (!this.robot.canActLocation(loc)){
            throw new GameActionException(OUT_OF_RANGE,
                    "Robot can't be upgraded because it is out of range.");
        }
        InternalRobot bot = gameWorld.getRobot(loc);
        if (!(bot.getType().canBeUpgraded())){
            throw new GameActionException(CANT_DO_THAT, 
                    "Robot is not of a type that can be upgraded.");
        }
        if (bot.getTeam() != getTeam()){
            throw new GameActionException(CANT_DO_THAT,
                    "Robot is not on your team so can't be upgraded.");
        }
        if (gameWorld.getTeamInfo().getLead(team) < bot.getLeadUpgradeCost()){
            throw new GameActionException(NOT_ENOUGH_RESOURCE,
                    "You don't have enough lead to upgrade this robot.");
        }
        if (gameWorld.getTeamInfo().getGold(team) < bot.getGoldUpgradeCost()){
            throw new GameActionException(NOT_ENOUGH_RESOURCE,
                    "You don't have enough gold to upgrade this robot.");
        }
    }

    @Override
    public boolean canUpgrade(MapLocation loc){
        try {
            assertCanUpgrade(loc);
            return true;
        } catch (GameActionException e) { return false; }  
    }

    @Override
    public void upgrade(MapLocation loc) throws GameActionException{
        assertCanUpgrade(loc);
        InternalRobot bot = gameWorld.getRobot(loc);
        RobotType type = bot.getType();
        int upgradeLevel = bot.getUpgradeLevel();
        
        int leadNeeded = type.getLeadUpgradeCost(upgradeLevel);
        int goldNeeded = type.getGoldUpgradeCost(upgradeLevel);

        bot.upgrade();
        Team robotTeam = this.robot.getTeam();
        robotTeam.addGold(-goldNeeded);
        robotTeam.addLead(-leadNeeded);
        this.addActionCooldownTurns(this.robot.getType().actionCooldown);
        bot.addActionCooldownTurns(GameConstants.UPGRADE_COOLDOWN);
        bot.addMovementCooldownTurns(GameConstants.UPGRADE_COOLDOWN);
        int upgradedID = bot.getID();
        gameWorld.getMatchMaker().addAction(getID(), Action.UPGRADE, upgradedID);
    }

    private void assertCanRepairBuilding(MapLocation loc) throws GameActionException {
        assertIsActionReady();
        if (!getType().canRepairBuilding()) {
            throw new GameActionException(CANT_DO_THAT,
                    "Robot is of type " + getType() + " which cannot repair buildings.");
        }else if (!this.robot.canActLocation(loc)){
            throw new GameActionException(OUT_OF_RANGE,
                    "Robot can't be repaired because it is out of range.");
        }
        InternalRobot bot = gameWorld.getRobot(loc);
        if (!(bot.getType().canBeUpgraded())){
            throw new GameActionException(CANT_DO_THAT, 
                    "Robot is not of a type that can be repair.");
        }
        if (bot.getTeam() != getTeam()){
            throw new GameActionException(CANT_DO_THAT,
                    "Robot is not on your team so can't be repaired.");
        }
    }

    @Override
    public boolean canRepairBuilding(MapLocation loc){
        try {
            assertCanRepairBuilding(loc);
            return true;
        } catch (GameActionException e) { return false; }  
    }

    @Override
    public void repairBuilding(MapLocation loc) throws GameActionException{
        assertCanRepairBuilding(loc);
        InternalRobot bot = gameWorld.getRobot(loc);

        this.robot.heal(bot);
        this.robot.addActionCooldownTurns(this.robot.getType().actionCooldown);

        InternalRobot bot = gameWorld.getRobot(loc);
        int repairedID = bot.getID();
        gameWorld.getMatchMaker().addAction(getID(), Action.REPAIRED, repairedID);
    }

    // *******************************
    // **** ALCHEMIST LAB METHODS **** 
    // *******************************

    private void assertCanConvert() throws GameActionException {
        assertIsActionReady();
        Team team = getTeam();
        if (!getType().canConvert()) {
            throw new GameActionException(CANT_DO_THAT,
                    "Robot is of type " + getType() + " which cannot convert lead to gold.");
        } else if (GameConstants.LEAD_TO_GOLD_RATE > gameWorld.getTeamInfo().getLead(team)) {
            throw new GameActionException(CANT_DO_THAT,
                    "You don't have enough lead to be able to convert to gold.");
        }
    }

    @Override
    public boolean canConvert() {
        try {
            assertCanConvert();
            return true;
        } catch (GameActionException e) { return false; }  
    }

    // TODO: Implement convert in InternalRobot
    @Override
    public int getGoldExchangeRate() {
        return (int) (GameConstants.ALCHEMIST_LONELINESS_A - GameConstants.ALCHEMIST_LONELINESS_B * 
                                      Math.exp(-GameConstants.ALCHEMIST_LONELINESS_K * nearbyRobotCount))
    }

    @Override
    public void convert() throws GameActionException {
        assertCanConvert();
<<<<<<< HEAD
        RobotType type = this.robot.getType();
        this.robot.addActionCooldownTurns(type.actionCooldown);
=======
        this.robot.convert();
        this.robot.addActionCooldownTurns(this.robot.getType().actionCooldown);
>>>>>>> 86a224a7
        Team robotTeam = this.robot.getTeam();
        int nearbyRobotCount = seeNearbyRobots();
        robotTeam.addLead(-GameConstants.LEAD_TO_GOLD_RATE * getGoldExchangeRate());
        robotTeam.addGold(1);

        gameWorld.getMatchMaker().addAction(getID(), Action.CONVERT_CURRENCY);
    }

    // *******************************
    // **** GENERAL TOWER METHODS **** 
    // *******************************

    private void assertCanTransform() throws GameActionException {
        assertIsActionReady();
        assertIsMovementReady();
        if (!robot.getMode() == RobotMode.TURRET || !robot.getMode() == RobotMode.PORTABLE) {
            throw new GameActionException(CANT_DO_THAT,
                    "Robot is not transformable.");
        }
    }

    @Override
    public boolean canTransform() {
        try {
            assertCanTransform();
            return true;
        } catch (GameActionException e) { return false; }  
    }

    @Override
    public void transform() throws GameActionException {
        assertCanTransform();
        robot.transform();
        RobotMode mode = robot.getMode();
        addMovementCooldownTurns(GameConstants.TRANSFORM_COOLDOWN);
        addActionCooldownTurns(GameConstants.TRANSFORM_COOLDOWN);
    }

    // ***********************************
    // ****** COMMUNICATION METHODS ****** 
    // ***********************************

    //TODO: Communication needs to be fixed

    private void assertCanSetFlag(int flag) throws GameActionException {
        if (flag < GameConstants.MIN_FLAG_VALUE || flag > GameConstants.MAX_FLAG_VALUE) {
            throw new GameActionException(CANT_DO_THAT, "Flag value out of range");
        }
    }

    @Override
    public boolean canSetFlag(int flag) {
        try {
            assertCanSetFlag(flag);
            return true;
        } catch (GameActionException e) { return false; }
    }

    @Override
    public void setFlag(int flag) throws GameActionException {
        assertCanSetFlag(flag);
        this.robot.setFlag(flag);
        gameWorld.getMatchMaker().addAction(getID(), Action.SET_FLAG, flag);
    }

    private void assertCanGetFlag(int id) throws GameActionException {
        InternalRobot bot = getRobotByID(id);
        if (bot == null)
            throw new GameActionException(CANT_DO_THAT,
                    "Robot of given ID does not exist.");
        if (getType() != RobotType.ENLIGHTENMENT_CENTER &&
            bot.getType() != RobotType.ENLIGHTENMENT_CENTER &&
            !canSeeLocation(bot.getLocation()))
            throw new GameActionException(CANT_SENSE_THAT,
                    "Robot at location is out of sensor range and not an Enlightenment Center.");
    }

    @Override
    public boolean canGetFlag(int id) {
        try {
            assertCanGetFlag(id);
            return true;
        } catch (GameActionException e) { return false; }
    }

    @Override
    public int getFlag(int id) throws GameActionException {
        assertCanGetFlag(id);

        return getRobotByID(id).getFlag();
    } 

    // ***********************************
    // ****** OTHER ACTION METHODS *******
    // ***********************************

    @Override
    public void disintegrate() {
        throw new RobotDeathException();
    }

    @Override
    public void resign() {
        gameWorld.getObjectInfo().eachRobot((robot) -> {
            if (robot.getTeam() == getTeam()) {
                gameWorld.destroyRobot(robot.getID());
            }
            return true;
        });
    }

    // ***********************************
    // ******** DEBUG METHODS ************
    // ***********************************

    @Override
    public void setIndicatorDot(MapLocation loc, int red, int green, int blue) {
        assertNotNull(loc);
        gameWorld.getMatchMaker().addIndicatorDot(getID(), loc, red, green, blue);
    }

    @Override
    public void setIndicatorLine(MapLocation startLoc, MapLocation endLoc, int red, int green, int blue) {
        assertNotNull(startLoc);
        assertNotNull(endLoc);
        gameWorld.getMatchMaker().addIndicatorLine(getID(), startLoc, endLoc, red, green, blue);
    }

}<|MERGE_RESOLUTION|>--- conflicted
+++ resolved
@@ -771,13 +771,8 @@
     @Override
     public void convert() throws GameActionException {
         assertCanConvert();
-<<<<<<< HEAD
         RobotType type = this.robot.getType();
         this.robot.addActionCooldownTurns(type.actionCooldown);
-=======
-        this.robot.convert();
-        this.robot.addActionCooldownTurns(this.robot.getType().actionCooldown);
->>>>>>> 86a224a7
         Team robotTeam = this.robot.getTeam();
         int nearbyRobotCount = seeNearbyRobots();
         robotTeam.addLead(-GameConstants.LEAD_TO_GOLD_RATE * getGoldExchangeRate());
