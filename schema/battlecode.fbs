--- conflicted
+++ resolved
@@ -93,15 +93,9 @@
 /// Metadata about all bodies of a particular type.
 table BodyTypeMetadata {
     type: BodyType;
-<<<<<<< HEAD
-    deathThreshold: float;
-    cooldown: int;
-    healthDecayPercentage: int;
-=======
     actionCooldown: int;
     healthDecay: float;
     healthLimit: float;
->>>>>>> ae4fffde
 }
 
 /// Data relevant to a particular team.
