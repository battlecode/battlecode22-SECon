import { Config } from '../config';
import * as cst from '../constants';
import { AllImages } from '../imageloader';
import { schema } from 'battlecode-playback';
import Runner from '../runner';
import Chart = require('chart.js');

const hex: Object = {
  1: "#db3627",
  2: "#4f7ee6"
};

type ArchonBar = {
  bar: HTMLDivElement,
  archon: HTMLSpanElement,
  //bid: HTMLSpanElement
};

type BuffDisplay = {
  numBuffs: HTMLSpanElement,
  buff: HTMLSpanElement
}

type IncomeDisplay = {
  uraniumIncome: HTMLSpanElement
}

/**
* Loads game stats: team name, votes, robot count
* We make the distinction between:
*    1) Team names - a global string identifier i.e. "Teh Devs"
*    2) Team IDs - each Battlecode team has a unique numeric team ID i.e. 0
*    3) In-game ID - used to distinguish teams in the current match only;
*       team 1 is red, team 2 is blue
*/
export default class Stats {

  readonly div: HTMLDivElement;
  private readonly images: AllImages;

  private readonly tourIndexJump: HTMLInputElement;

  private teamNameNodes: HTMLSpanElement[] = [];

  // Key is the team ID
  private robotImages: Map<string, Array<HTMLImageElement>> = new Map(); // the robot image elements in the unit statistics display 
  private robotTds: Map<number, Map<string, Map<number, HTMLTableCellElement>>> = new Map();

  private archonBars: ArchonBar[];
  //private maxVotes: number;

  private incomeDisplays: IncomeDisplay[];

  private relativeBars: HTMLDivElement[];
  
  private buffDisplays: BuffDisplay[];
  
  private extraInfo: HTMLDivElement;
  
  private robotConsole: HTMLDivElement;
  
  private runner: Runner; //needed for file uploading in tournament mode
  
  private conf: Config;

  private tourneyUpload: HTMLDivElement;


  private incomeChartUranium: Chart;

  private bytecodeChart: Chart;

  private redHpHisto: Chart;
  private blueHpHisto: Chart;
  private num_lumps = 20;
  private max_bytecode = 1;
  //private incomeChartLead: Chart;
  //private incomeChartGold: Chart;

  private ECs: HTMLDivElement;
  
  private teamMapToTurnsIncomeSet: Map<number, Set<number>>;

  // Note: robot types and number of teams are currently fixed regardless of
  // match info. Keep in mind if we ever change these, or implement this less
  // statically.

  readonly robots: schema.BodyType[] = cst.bodyTypeList;

  constructor(conf: Config, images: AllImages, runner: Runner) {
    this.conf = conf;
    this.images = images;

    for (const robot in this.images.robots) {
      let robotImages: Array<HTMLImageElement> = this.images.robots[robot];
      this.robotImages[robot] = robotImages.map((image) => image.cloneNode() as HTMLImageElement);
    }
    
    this.div = document.createElement("div");
    this.tourIndexJump = document.createElement("input");
    this.runner = runner;

    let teamNames: Array<string> = ["?????", "?????"];
    let teamIDs: Array<number> = [1, 2];
    this.initializeGame(teamNames, teamIDs);
  }

  /**
   * Colored banner labeled with the given teamName
   */
  private teamHeaderNode(teamName: string, inGameID: number) {
    let teamHeader: HTMLDivElement = document.createElement("div");
    teamHeader.className += ' teamHeader';

    let teamNameNode = document.createElement('span');
    teamNameNode.innerHTML = teamName;
    teamHeader.style.backgroundColor = hex[inGameID];
    teamHeader.appendChild(teamNameNode);
    this.teamNameNodes[inGameID] = teamNameNode;
    return teamHeader;
  }

  /**
   * Create the table that displays the robot images along with their counts.
   * Uses the teamID to decide which color image to display.
   */
  private robotTable(teamID: number, inGameID: number): HTMLTableElement {
    let table: HTMLTableElement = document.createElement("table");
    table.setAttribute("align", "center");

    // Create the table row with the robot images
    let robotImages: HTMLTableRowElement = document.createElement("tr");
    robotImages.appendChild(document.createElement("td")); // blank header

    // Create the table row with the robot counts
    let robotCounts = {};

    for (let value in this.robotTds[teamID]) {
      robotCounts[value] = document.createElement("tr");
      const title = document.createElement("td");
      if (value === "count") title.innerHTML = "<b>Count</b>";
      if (value === "hp") title.innerHTML = "<b>Σ(HP)</b>";
      robotCounts[value].appendChild(title);
    }

    for (let robot of this.robots) {
      let robotName: string = cst.bodyTypeToString(robot);
      let tdRobot: HTMLTableCellElement = document.createElement("td");
      tdRobot.className = "robotSpriteStats";
      tdRobot.style.height = "45px";
      tdRobot.style.width = "60px";

      const img: HTMLImageElement = this.robotImages[robotName][inGameID];
      img.style.width = "100%";
      img.style.height = "100%";
      // TODO: images

      tdRobot.appendChild(img);
      robotImages.appendChild(tdRobot);

      for (let value in this.robotTds[teamID]) {
        let tdCount: HTMLTableCellElement = this.robotTds[teamID][value][robot];
        robotCounts[value].appendChild(tdCount);
        // TODO: figure out what's going on here
        // if (robot === schema.BodyType.ENLIGHTENMENT_CENTER && value === "count") {
        //   tdCount.style.fontWeight = "bold";
        //   tdCount.style.fontSize = "18px";          
        // }
      }
    }
    table.appendChild(robotImages);
    for (let value in this.robotTds[teamID]) {
      table.appendChild(robotCounts[value]);
    }

    return table;
  }

  private initRelativeBars(teamIDs: Array<number>) {
    //let metalIDs = [0, 1];
    let metalIDs = [0];
    let colors = ["#AA9700", "#696969"];
    const relativeBars: HTMLDivElement[] = [];
    teamIDs.forEach((teamID: number) => metalIDs.forEach((id: number) => {
      const bar = document.createElement("div");
      //bar.setAttribute("align", ((teamID === teamIDs[0]) ? alignment[0] : alignment[1]));
      bar.style.backgroundColor = colors[id];
      bar.style.border = "5px solid " + ((teamID === teamIDs[0]) ? "#C00040" : "#4000C0");
      bar.style.width = `90%`;
      bar.className = "influence-bar";
      bar.innerText = "0%";
      bar.id = teamID.toString();
      relativeBars[2*id + ((teamIDs[0] === teamID)?0:1)] = bar;
    }));
    return relativeBars;
  }

  private getRelativeBarsElement(){
    //let metalIDs = [0, 1];
    let metalIDs = [0];
    const divleft = document.createElement("div");
    divleft.setAttribute("align", "center");
    divleft.id = "relative-bars-left";

    const labelleft = document.createElement('div');
    labelleft.className = "stats-header";
    labelleft.innerText = 'Total Red Uranium';

    const frameleft = document.createElement("div");
    frameleft.style.width = "100%";

    frameleft.appendChild(this.relativeBars[0]);
    //frameleft.appendChild(this.relativeBars[1]);

    divleft.appendChild(labelleft);
    divleft.appendChild(frameleft);
    
    const divright = document.createElement("div");
    divright.setAttribute("align", "center");
    divright.id = "relative-bars-right";

    const labelright = document.createElement('div');
    labelright.className = "stats-header";
    labelright.innerText = 'Total Blue Uranium';

    const frameright = document.createElement("div");
    frameright.style.width = "100%";

    frameright.appendChild(this.relativeBars[1]);
    //frameright.appendChild(this.relativeBars[3]);

    divright.appendChild(labelright);
    divright.appendChild(frameright);
    
    //return [divleft, divright];
    return [divleft, divright];
  }

  private updateRelBars(teamUranium: Array<number>){
    for(var a = 0; a < teamUranium.length; a++){
      this.relativeBars[a].innerHTML = teamUranium[a].toString();
      this.relativeBars[a].style.width = (Math.max(teamUranium[0], teamUranium[1]) === 0 ? 90:(90.0*teamUranium[a]/Math.max(teamUranium[0], teamUranium[1]))).toString() + "%";
    }
  }

  private initIncomeDisplays(teamIDs: Array<number>) {
    const incomeDisplays: IncomeDisplay[] = [];
    teamIDs.forEach((id: number) => {
      const uraniumIncome = document.createElement("span");
      uraniumIncome.style.color = hex[id];
      uraniumIncome.style.fontWeight = "bold";
      uraniumIncome.textContent = "U: 0";
      uraniumIncome.style.padding = "10px";
      incomeDisplays[id] = {uraniumIncome: uraniumIncome};
    });
    return incomeDisplays;
  }


  private getByteDisplaysElement(teamIDs: Array<number>): HTMLElement {
    const table = document.createElement("table");
    table.id = "byte-table";
    table.style.width = "100%";

    const title = document.createElement('td');
    title.colSpan = 4;
    const label = document.createElement('div');
    label.className = "stats-header";
    label.innerText = 'Bytecodes used Per Turn';

    const row = document.createElement("tr");

    title.appendChild(label);
    table.appendChild(title);
    table.appendChild(row);
    return table;
  }

  private getIncomeDisplaysElement(teamIDs: Array<number>): HTMLElement {
    const table = document.createElement("table");
    table.id = "income-table";
    table.style.width = "100%";

    const title = document.createElement('td');
    title.colSpan = 4;
    const label = document.createElement('div');
    label.className = "stats-header";
    label.innerText = 'Uranium Income Per Turn';

    const row = document.createElement("tr");

    const cellUranium = document.createElement("td");
    teamIDs.forEach((id: number) => {
      
      // cell.appendChild(document.createTextNode("1.001"));
      // cell.appendChild(this.buffDisplays[id].numBuffs);
      // cell.appendChild(document.createTextNode(" = "));
      cellUranium.appendChild(this.incomeDisplays[id].uraniumIncome);
      row.appendChild(cellUranium);
    });

    title.appendChild(label);
    table.appendChild(title);
    table.appendChild(row);

    return table;
  }

  private getByteCodeGraph(){
    const canvas = document.createElement("canvas");
    canvas.id = "byteGraph";
    canvas.className = "graph";
    return canvas;
  }

  private getIncomeUraniumGraph() {
    const canvas = document.createElement("canvas");
    //canvas.id = "leadGraph";
    canvas.id = "uraniumGraph";
    canvas.className = "graph";
    return canvas;
  }

  private getHpHistogram(team) {
    const canvas = document.createElement("canvas");
    //canvas.id = "leadGraph";
    canvas.id = team.concat("-hp-histogram");
    canvas.className = "histogram";
    return canvas;
  }

//   private getIncomeGoldGraph() {
//     const canvas = document.createElement("canvas");
//     canvas.id = "goldGraph";
//     canvas.className = "graph";
//     return canvas;
//   }

  private getECDivElement() {
    const div = document.createElement('div');
    const label = document.createElement('div');
    label.className = "stats-header";
    label.innerText = 'Unit Size Histograms';
    div.appendChild(label);
    div.appendChild(this.ECs);
    return div;
  }

  // private drawBuffsGraph(ctx: CanvasRenderingContext2D, upto: number) {
  //   ctx.clearRect(0, 0, ctx.canvas.width, ctx.canvas.height);
  //   // draw axes
  //   ctx.save();
  //   ctx.strokeStyle = "#000000";
  //   ctx.lineWidth = 0.02;
  //   ctx.moveTo(0, 1);
  //   ctx.lineTo(0, 0);
  //   ctx.stroke();
  //   ctx.moveTo(0, 1);
  //   ctx.lineTo(1, 1);
  //   ctx.stroke();

  //   const xscale = 1 / upto;
  //   const yscale = 1 / cst.buffFactor(upto);

  //   for (let i = 0; i <= upto; i++) {
  //     ctx.moveTo(i * xscale, 1 - cst.buffFactor(i) * yscale);
  //     ctx.lineTo(i * xscale, 1 - cst.buffFactor(i + 1) * yscale);
  //   }
  //   ctx.stroke();

  //   ctx.restore();
  // }

  // private plotBuff(ctx: CanvasRenderingContext2D, upto: number, buff1: number, buff2: number) {
  //   const xscale = 1 / upto;
  //   const yscale = 1 / cst.buffFactor(upto);

  //   ctx.save();

  //   ctx.fillStyle = hex[1];
  //   ctx.font = "0.1px Comic Sans MS";
  //   //  ctx.moveTo(buff1*xscale, cst.buffFactor(buff1)*yscale);
  //   ctx.fillText("R", buff1 * xscale, 1 - cst.buffFactor(buff1) * yscale + 0.08);
  //   // ctx.arc(buff1*xscale, cst.buffFactor(buff1)*yscale, 0.02, 0, 2*Math.PI);
  //   // ctx.fill();

  //   ctx.fillStyle = hex[2];
  //   ctx.fillText("B", buff2 * xscale, 1 - cst.buffFactor(buff2) * yscale - 0.04);

  //   ctx.moveTo(buff2 * xscale, cst.buffFactor(buff2) * yscale - 0.05);
  //   // ctx.arc(buff1*xscale, cst.buffFactor(buff2)*yscale - 0.05, 0.02, 0, 2*Math.PI);
  //   // ctx.fill();
  //   ctx.restore();
  // }

  /**
   * Clear the current stats bar and reinitialize it with the given teams.
   */
  initializeGame(teamNames: Array<string>, teamIDs: Array<number>) {
    // Remove the previous match info
    while (this.div.firstChild) {
      this.div.removeChild(this.div.firstChild);
    }
    this.relativeBars = [];
    //this.maxVotes = 750; //TODO SECON 
    this.teamMapToTurnsIncomeSet = new Map();

    this.div.appendChild(document.createElement("br"));
    if (this.conf.tournamentMode) {
      // FOR TOURNAMENT
      this.tourneyUpload = document.createElement('div');
      
      let uploadButton = this.runner.getUploadButton();
      let tempdiv = document.createElement("div");
      tempdiv.className = "upload-button-div";
      tempdiv.appendChild(uploadButton);
      this.tourneyUpload.appendChild(tempdiv);

      // add text input field
      this.tourIndexJump.type = "text";
      this.tourIndexJump.onkeyup = (e) => { this.tourIndexJumpFun(e) };
      this.tourIndexJump.onchange = (e) => { this.tourIndexJumpFun(e) };
      this.tourneyUpload.appendChild(this.tourIndexJump);

      this.div.appendChild(this.tourneyUpload);
    }

    this.extraInfo = document.createElement('div');
    this.extraInfo.className = "extra-info";
    this.div.appendChild(this.extraInfo);

    // Populate with new info
    // Add a section to the stats bar for each team in the match
    for (var index = 0; index < teamIDs.length; index++) {
      // Collect identifying information
      let teamID = teamIDs[index];
      let teamName = teamNames[index];
      let inGameID = index + 1; // teams start at index 1
      this.robotTds[teamID] = new Map();

      // A div element containing all stats information about this team
      let teamDiv = document.createElement("div");

      // Create td elements for the robot counts and store them in robotTds
      // so we can update these robot counts later; maps robot type to count
      for (let value of ["count", "hp"]) {
        this.robotTds[teamID][value] = new Map<number, HTMLTableCellElement>();
        for (let robot of this.robots) {
          let td: HTMLTableCellElement = document.createElement("td");
          td.innerHTML = "0";
          this.robotTds[teamID][value][robot] = td;
        }
      }

      // Add the team name banner and the robot count table
      teamDiv.appendChild(this.teamHeaderNode(teamName, inGameID));
      teamDiv.appendChild(this.robotTable(teamID, inGameID));

      this.div.appendChild(teamDiv);
    }

    this.div.appendChild(document.createElement("hr"));

    // Add stats table
    /*let archonnums: Array<number> = [1, 2];
    teamIDs.forEach((id: number) => {
      archonnums[id] = (this.robotTds[id]["count"][ARCHON].inner == undefined) ? 0 : this.robotTds[id]["count"][ARCHON].inner;
      console.log(archonnums[id]);
    });*/
    this.relativeBars = this.initRelativeBars(teamIDs);
    const relativeBarsElement = this.getRelativeBarsElement();
    relativeBarsElement.forEach((relBar: HTMLDivElement) => { this.div.appendChild(relBar);});
    
    this.div.appendChild(document.createElement("hr"));

    this.incomeDisplays = this.initIncomeDisplays(teamIDs);
    const incomeElement = this.getIncomeDisplaysElement(teamIDs);

    const byteElement = this.getByteDisplaysElement(teamIDs);
    
    //this.div.appendChild(incomeElement);

    const graphs = document.createElement("div");
    graphs.style.display = 'flex';
    
    const leadWrapper = document.createElement("div");
    leadWrapper.style.width = "50%";
    leadWrapper.style.float = "left";
    leadWrapper.appendChild(incomeElement);

    const canvasElementLead = this.getIncomeUraniumGraph();
    leadWrapper.appendChild(canvasElementLead);

    const byteWrapper = document.createElement("div");
    byteWrapper.style.width = "50%";
    byteWrapper.style.float = "right";

    byteWrapper.appendChild(byteElement);
    
    const canvasBytecodeElement = this.getByteCodeGraph();
    byteWrapper.appendChild(canvasBytecodeElement);
        
    graphs.appendChild(leadWrapper);
    graphs.appendChild(byteWrapper);

    //const goldWrapper = document.createElement("div");
    //goldWrapper.style.width = "50%";
    //goldWrapper.style.float = "right";
    //const canvasElementGold = this.getIncomeGoldGraph();
    //goldWrapper.appendChild(canvasElementGold);    
    //graphs.appendChild(goldWrapper);

    this.div.appendChild(graphs);


    this.incomeChartUranium = new Chart(canvasElementLead, {
      type: 'line',
      data: {
          datasets: [{
            label: 'Red',
            data: [],
            backgroundColor: 'rgba(255, 99, 132, 0)',
            borderColor: 'rgb(131,24,27)',
            pointRadius: 0,
          },
          {
            label: 'Blue',
            data: [],
            backgroundColor: 'rgba(54, 162, 235, 0)',
            borderColor: 'rgb(108, 140, 188)',
            pointRadius: 0,
          }]
      },
      options: {
          aspectRatio: 0.75,
          scales: {
            xAxes: [{
              type: 'linear',
              ticks: {
                beginAtZero: true
            },
              scaleLabel: {
                display: true,
                labelString: "Turn"
              }
            }],
              yAxes: [{
                type: 'linear',
                  ticks: {
                      beginAtZero: true
                  }
              }]
          }
      }
    });

    this.bytecodeChart = new Chart(canvasBytecodeElement, {
      type: 'line',
      data: {
          datasets: [{
            label: 'Red',
            data: [],
            backgroundColor: 'rgba(255, 99, 132, 0)',
            borderColor: 'rgb(131,24,27)',
            pointRadius: 0,
          },
          {
            label: 'Blue',
            data: [],
            backgroundColor: 'rgba(54, 162, 235, 0)',
            borderColor: 'rgb(108, 140, 188)',
            pointRadius: 0,
          }
        ]
      },
      options: {
          aspectRatio: 0.7,
          scales: {
            xAxes: [{
              type: 'linear',
              ticks: {
                beginAtZero: true
            },
              scaleLabel: {
                display: true,
                labelString: "Turn"
              }
            }],
              yAxes: [{
                type: 'linear',
                  ticks: {
                      beginAtZero: true,
                      max: 100000, 
                  }
              }]
          }
      }
    });
    /*
    this.incomeChartGold = new Chart(canvasElementGold, {
      type: 'line',
      data: {
          datasets: [
          {
            label: 'Red Gold',
            data: [],
            backgroundColor: 'rgba(162, 162, 235, 0)',
            borderColor: 'rgb(205,162,163)',
            pointRadius: 0,
          },
          {
            label: 'Blue Gold',
            data: [],
            backgroundColor: 'rgba(54, 0, 235, 0)',
            borderColor: 'rgb(68, 176, 191)',
            pointRadius: 0,
          }]
      },
      options: {
          aspectRatio: 0.75,
          scales: {
            xAxes: [{
              type: 'linear',
              ticks: {
                beginAtZero: true
            },
              scaleLabel: {
                display: true,
                labelString: "Turn"
              }
            }],
              yAxes: [{
                type: 'linear',
                  ticks: {
                      beginAtZero: true
                  }
              }]
          }
      }
    });
    */
    this.div.appendChild(document.createElement("hr"));

    this.ECs = document.createElement("div");
    //this.ECs.style.height = "100px";
    //this.ECs.style.display = "flex";
    this.div.appendChild(this.getECDivElement());

    

    const redhistoWrapper = document.createElement("div");
    redhistoWrapper.style.width = "50%";
    redhistoWrapper.style.float = "left";

    const canvasElementRedHisto = this.getHpHistogram("red");

    redhistoWrapper.appendChild(canvasElementRedHisto);


    var xValues : Array<number> = [];
    var yValues : Array<number> = [];
    var barColors  : Array<string> = [];
    for(let i = 0; i < this.num_lumps; i++){
      xValues.push(i);
      yValues.push(i);
      barColors.push("red");
    }


    this.redHpHisto =  new Chart(canvasElementRedHisto, {
    type: "bar",
    data: {
      labels: xValues,
      datasets: [{
        backgroundColor: barColors,
        data: yValues
      }]
    },
    options: {
      legend: {display: false},
      title: {
        display: false,
        text: "World Wine Production 2018"
      }
    }
  });

    this.div.appendChild(redhistoWrapper);

//-------------------------------------------
    const bluehistoWrapper = document.createElement("div");
    bluehistoWrapper.style.width = "50%";
    bluehistoWrapper.style.float = "right";

    const canvasElementBlueHisto = this.getHpHistogram("blue");

    bluehistoWrapper.appendChild(canvasElementBlueHisto);


    var xValues : Array<number> = [];
    var yValues : Array<number> = [];
    var barColors  : Array<string> = [];
    for(let i = 0; i < this.num_lumps; i++){
      xValues.push(i);
      yValues.push(i);
      barColors.push("blue");
    }


    this.blueHpHisto =  new Chart(canvasElementBlueHisto, {
    type: "bar",
    data: {
      labels: xValues,
      datasets: [{
        backgroundColor: barColors,
        data: yValues
      }]
    },
    options: {
      legend: {display: false},
      title: {
        display: false,
        text: "World Wine Production 2018"
      }
    }
  });

  this.div.appendChild(bluehistoWrapper);
  this.div.appendChild(document.createElement("br"));


  }

  private getTeamByteCodes(bytecodesUsed, teams, teamNum){
    var total = 0;
    total = bytecodesUsed[teamNum]
    if (total > this.max_bytecode){
      this.max_bytecode = total;
    }
    return total;
  }

<<<<<<< HEAD
  updateBytecode(bytecodesUsed, team, turn){
    let bytecodesUsedRed = this.getTeamByteCodes(bytecodesUsed, team, 1);
    let bytecodesUsedBlue = this.getTeamByteCodes(bytecodesUsed, team, 2);
    let maxBytcodes = 1; 
=======
  updateBytecode(bytecodesUsed, teams, turn){
    let bytecodesUsedRed = this.getTeamByteCodes(bytecodesUsed, teams, 1);
    let bytecodesUsedBlue = this.getTeamByteCodes(bytecodesUsed, teams, 2);
    let maxBytcodes = 100000;
>>>>>>> 1d17b89b
    let percentageUsedRed = bytecodesUsedRed / maxBytcodes;
    let percentageUsedBlue = bytecodesUsedBlue / maxBytcodes;
    // console.log("updating bytecode");
    // console.log(bytecodesUsed);
    // console.log(bytecodesUsedRed);
    // console.log(bytecodesUsedBlue);
    //@ts-ignore
    this.bytecodeChart.data.datasets[0].data?.push({y: percentageUsedRed, x: turn});
    //@ts-ignore
    this.bytecodeChart.data.datasets[1].data?.push({y: percentageUsedBlue, x: turn});
    this.bytecodeChart.update();

    /*
    data: {
          datasets: [{
            label: 'Red',
            data: [],
            backgroundColor: 'rgba(255, 99, 132, 0)',
            borderColor: 'rgb(131,24,27)',
            pointRadius: 0,
          },
          {
            label: 'Blue',
            data: [],
            backgroundColor: 'rgba(54, 162, 235, 0)',
            borderColor: 'rgb(108, 140, 188)',
            pointRadius: 0,
          }]
    */

  }

  tourIndexJumpFun(e) {
    if (e.keyCode === 13) {
      var h = +this.tourIndexJump.value.trim().toLowerCase();
      this.runner.seekTournament(h - 1);
    }
  }

  /**
   * Change the robot count on the stats bar
   */
  setRobotCount(teamID: number, robotType: schema.BodyType, count: number) {
    let td: HTMLTableCellElement = this.robotTds[teamID]["count"][robotType];
    td.innerHTML = String(count);
  }

  /**
   * Change the robot HP (previously conviction) on the stats bar
   */
  setRobotHP(teamID: number, robotType: schema.BodyType, HP: number, totalHP: number) {
    let td: HTMLTableCellElement = this.robotTds[teamID]["hp"][robotType];
    td.innerHTML = String(HP);

    const robotName: string = cst.bodyTypeToString(robotType);
    let img = this.robotImages[robotName][teamID];

    const size = (55 + 45 * HP / totalHP);
    img.style.width = size + "%";
    img.style.height = size + "%";
  }

  /**
   * Change the robot influence on the stats bar
   */
  /**### setRobotInfluence(teamID: number, robotType: schema.BodyType, influence: number) {
    let td: HTMLTableCellElement = this.robotTds[teamID]["influence"][robotType];
    td.innerHTML = String(influence);
  }*/

  /**
   * Change the votes of the given team
   */
 
 /*
  setVotes(teamID: number, count: number) {
    // TODO: figure out if statbars.get(id) can actually be null??
    const statBar: ArchonBar = this.archonBars[teamID];
    statBar.archon.innerText = String(count);
    this.maxVotes = Math.max(this.maxVotes, count);
    statBar.bar.style.width = `${Math.min(100 * count / this.maxVotes, 100)}%`;

    // TODO add reactions to relative bars
    // TODO get total votes to get ratio
    // this.relBars[teamID].width;

    // TODO winner gets star?
    // if (this.images.star.parentNode === statBar.bar) {
    //   this.images.star.remove();
    // }
  }
  */
  /** setTeamInfluence(teamID: number, influence: number, totalInfluence: number) {
    const relBar: HTMLDivElement = this.relativeBars[teamID];
    relBar.innerText = String(influence);
    if (totalInfluence == 0) relBar.style.width = '50%';
    else relBar.style.width = String(Math.round(influence * 100 / totalInfluence)) + "%";
  }*/

  setIncome(teamID: number, uraniumIncome: number, turn: number) { // incomes
    this.incomeDisplays[teamID].uraniumIncome.textContent = "L: " + String(uraniumIncome.toFixed(2)); // change incomeDisplays later
    if (!this.teamMapToTurnsIncomeSet.has(teamID)) {
      this.teamMapToTurnsIncomeSet.set(teamID, new Set());
    }
    let teamTurnsIncomeSet = this.teamMapToTurnsIncomeSet.get(teamID);
    
     if (!teamTurnsIncomeSet!.has(turn)) {
       //@ts-ignore
       this.incomeChartUranium.data.datasets![teamID - 1].data?.push({y: uraniumIncome, x: turn});
       //@ts-ignore
       this.incomeChartUranium.data.datasets?.forEach((d) => {
         d.data?.sort((a, b) => a.x - b.x);
       });
//       this.incomeChartGold.data.datasets?.forEach((d) => {
//         d.data?.sort((a, b) => a.x - b.x);
//       });
       teamTurnsIncomeSet?.add(turn);
       this.incomeChartUranium.update();
//       this.incomeChartGold.update();
     }
//     // update bars here
      //console.log(teamID, count, "fsdfsdf");
//     //if(robotType === ARCHON) this.updateRelBars(teamID, count);
    }
  
  updateBars(teamUranium: Array<number>){
    this.updateRelBars(teamUranium);
  }

  setWinner(teamID: number, teamNames: Array<string>, teamIDs: Array<number>) {
    const name = teamNames[teamIDs.indexOf(teamID)];
    this.teamNameNodes[teamID].innerHTML  = "<b>" + name + "</b> " +  `<span style="color: yellow">&#x1f31f</span>`;
  }

  /*setBid(teamID: number, bid: number) {
    // TODO: figure out if statbars.get(id) can actually be null??
    const statBar: VoteBar = this.voteBars[teamID];
    statBar.bid.innerText = String(bid);
    // TODO add reactions to relative bars
    // TODO get total votes to get ratio
    // this.relBars[teamID].width;

    // TODO winner gets star?
    // if (this.images.star.parentNode === statBar.bar) {
    //   this.images.star.remove();
    // }
  }*/

  /*
  private cleateHistograms(teamRed, teamBlue){
    const num_lumps = 10;

    const divleft = document.createElement("div");
    divleft.setAttribute("align", "center");
    divleft.id = "hp-histogram-left";

    const labelleft = document.createElement('div');
    labelleft.className = "stats-header";
    labelleft.innerText = teamRed.concat(" hp histogram");

    const frameleft = document.createElement("div");
    frameleft.style.width = "100%";

    var xValues : Array<number> = [];
    var yValues : Array<number> = [];
    var barColors  : Array<string> = [];
    for(let i = 0; i < num_lumps; i++){
      xValues.push(i);
      yValues.push(0);
      barColors.push("red");
    }

    let red_chart = new Chart("red-hp-chart", {
    type: "bar",
    data: {
      labels: xValues,
      datasets: [{
        backgroundColor: barColors,
        data: yValues
      }]
    },
    options: {
      legend: {display: false},
      title: {
        display: false,
        text: "World Wine Production 2018"
      }
    }
  });
 


    frameleft.appendChild(red_chart);
    
    divleft.appendChild(labelleft);
    divleft.appendChild(frameleft);

  }
*/
  updateHistograms(hp, team){
    let red_hps : Array<number> = [];
    let blue_hps : Array<number> = [];
    for(var i = 0; i < hp.length; i++){
      if(hp[i] == 0){
        continue;
      }
      if(team[i] == 1){
        red_hps.push(hp[i]);
      } else{
        blue_hps.push(hp[i]);
      }
    }
    
    //TODO: fetch histograms to update and pass them below
    this.updateTeamHistogram(red_hps, this.redHpHisto);
    this.updateTeamHistogram(blue_hps, this.blueHpHisto);

  }


  private updateTeamHistogram(hps: Array<number>, histogram: Chart){
    let granuality = 10 //should be a power of 10
    let granuality_str = ""


    let lump_vals : Array<number> = [];
    let lump_labels : Array<string> = [];
    let max_hp = hps.length >= 1? Math.max(...hps) : 1;
    let min_hp = hps.length >= 1? Math.min(...hps) : 1;
    if (min_hp < 0){
      //console.log("wwwaaaarning---------");
      //console.log("min hp is " + min_hp.toString());
    }
    let base = granuality *  Math.floor(min_hp / granuality) 
    
    let lump_size = granuality * Math.max(Math.ceil((max_hp - min_hp) / (granuality * this.num_lumps)), 1);
    
    
    for(let i = 0; i < this.num_lumps; i++){
      let lump_start = base + i * lump_size;
      let label = (granuality * Math.round(lump_start / granuality)).toString() + granuality_str;
      lump_labels.push(label);
      lump_vals.push(0);
    }
    for(let i = 0; i < hps.length; i++){
      let bin_num = Math.floor((hps[i] - base) / lump_size);
      lump_vals[bin_num] += 1;
    }
    //@ts-ignore
    histogram.data.labels =  lump_labels;
    //@ts-ignore
    histogram.data.datasets[0].data = lump_vals;
    histogram.update();
    
  }

  setExtraInfo(info: string) {
    this.extraInfo.innerHTML = info;
  }

  hideTourneyUpload() {
    console.log(this.tourneyUpload);
    this.tourneyUpload.style.display = this.tourneyUpload.style.display === "none" ? "" : "none";
  }

//   resetECs() {
//     while (this.ECs.lastChild) this.ECs.removeChild(this.ECs.lastChild);
//     // console.log(this.ECs);
//     this.ECs.innerHTML = "";
//   }

//   addEC(teamID: number, health: number, body_status: number, level: number/*, img: HTMLImageElement */) {
//     const div = document.createElement("div");
//     let size = 1.0/(1 + Math.exp(-(health/100))) + 0.3;
//     div.style.width = (28*size).toString() + "px";
//     div.style.height = (28*size).toString() + "px";
//     div.style.position = 'releative';
//     div.style.top = '50%';
//     div.style.transform  = `translateY(-${50*size - 35}%)`;
//     const img = /* img */this.images.robots.archon[level * 6 + body_status * 2 + teamID].cloneNode() as HTMLImageElement;
//     img.style.width = `${56 * size}px`;
//     img.style.height = `${56 * size}px`; // update dynamically later
//     // img.style.marginTop = `${28*size}px`;

//     div.appendChild(img);
//     this.ECs.appendChild(div);
//   }
}<|MERGE_RESOLUTION|>--- conflicted
+++ resolved
@@ -740,17 +740,11 @@
     return total;
   }
 
-<<<<<<< HEAD
   updateBytecode(bytecodesUsed, team, turn){
     let bytecodesUsedRed = this.getTeamByteCodes(bytecodesUsed, team, 1);
     let bytecodesUsedBlue = this.getTeamByteCodes(bytecodesUsed, team, 2);
     let maxBytcodes = 1; 
-=======
-  updateBytecode(bytecodesUsed, teams, turn){
-    let bytecodesUsedRed = this.getTeamByteCodes(bytecodesUsed, teams, 1);
-    let bytecodesUsedBlue = this.getTeamByteCodes(bytecodesUsed, teams, 2);
-    let maxBytcodes = 100000;
->>>>>>> 1d17b89b
+
     let percentageUsedRed = bytecodesUsedRed / maxBytcodes;
     let percentageUsedBlue = bytecodesUsedBlue / maxBytcodes;
     // console.log("updating bytecode");
