--- conflicted
+++ resolved
@@ -207,7 +207,6 @@
   }
 
   private renderBodies(world: GameWorld, curTime: number, nextStep?: NextStep, lerpAmount?: number) {
-<<<<<<< HEAD
     const bodies = world.bodies;
     const length = bodies.length;
     const types = bodies.arrays.type;
@@ -223,21 +222,7 @@
     const maxY = world.maxCorner.y -1;
 
     let nextXs: Int32Array, nextYs: Int32Array, realXs: Float32Array, realYs: Float32Array;
-=======
-    const bodies = world.bodies
-    const length = bodies.length
-    const types = bodies.arrays.type
-    const teams = bodies.arrays.team
-    const hps = bodies.arrays.hp
-    const ids = bodies.arrays.id
-    const xs = bodies.arrays.x
-    const ys = bodies.arrays.y
-    const abilities = bodies.arrays.ability
-    const minY = world.minCorner.y
-    const maxY = world.maxCorner.y - 1
-
-    let nextXs: Int32Array, nextYs: Int32Array, realXs: Float32Array, realYs: Float32Array
->>>>>>> 42561338
+
     if (nextStep && lerpAmount) {
       nextXs = nextStep.bodies.arrays.x
       nextYs = nextStep.bodies.arrays.y
@@ -272,7 +257,7 @@
     }
 
     const renderBot = (i: number) => {
-<<<<<<< HEAD
+      
       const DEFAULT: number = 0;
       const PORTABLE: number = 1;
       const PROTOTYPE: number = 2;
@@ -287,10 +272,7 @@
       } 
       const img: HTMLImageElement = this.imgs.robots[cst.bodyTypeToString(types[i])][body_status * 2 + teams[i]];
       this.drawBot(img, realXs[i], realYs[i], hps[i]);
-=======
-      const img: HTMLImageElement = this.imgs.robots[cst.bodyTypeToString(types[i])][teams[i]]
-      this.drawBot(img, realXs[i], realYs[i], hps[i])
->>>>>>> 42561338
+
       // TODO: draw bot
       this.drawSightRadii(realXs[i], realYs[i], types[i], ids[i] === this.lastSelectedID)
 
