--- conflicted
+++ resolved
@@ -24,16 +24,10 @@
     "vm2": "^3.6.3"
   },
   "scripts": {
-<<<<<<< HEAD
-    "startx": "cd ../client/visualizer && npm run prod && cp -r bc20 ../../frontend/public && cd ../../frontend && BROWSER=none react-scripts start",
-    "start": "cd ../client/visualizer && npm run prod && cp -r bc20 ../../frontend/public && cd ../../frontend && react-scripts start",
-    "build": "cd ../client/visualizer && npm run prod && cp -r bc20 ../../frontend/public && cd ../../frontend && react-scripts build",
-=======
     "startx": "cd ../client && npm run prod && cp -r bc20 ../frontend/public && cd ../frontend && BROWSER=none react-scripts start",
     "start": "cd ../client && npm run prod && cp -r bc20 ../frontend/public && cd ../frontend && react-scripts start",
     "build": "cd ../client && npm run prod && cp -r bc20 ../frontend/public && cd ../frontend && react-scripts build",
     "startxnogame": "BROWSER=none react-scripts start",
->>>>>>> b0ae440f
     "buildnogame": "react-scripts build",
     "test": "react-scripts test --env=jsdom",
     "eject": "react-scripts eject"
